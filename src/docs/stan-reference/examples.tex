\part{Example Models}\label{example-models.part}

\chapter{Regression Models}

\noindent
Stan supports regression models from simple linear regressions to
multilevel generalized linear models.

\section{Linear Regression}

The simplest linear regression model is the following, with a single
predictor and a slope and intercept coefficient, and normally
distributed noise.  This model can be written using standard
regression notation as
%
\[
y_n = \alpha + \beta x_n + \epsilon_n
\ \ \ \mbox{where} \ \ \
\epsilon_n \sim \distro{Normal}(0,\sigma).
\]
This is equivalent to the following sampling involving the
residual,
\[
y_n - (\alpha + \beta X_n) \sim \distro{Normal}(0,\sigma),
\]
and reducing still further, to
\[
y_n \sim \distro{Normal}(\alpha + \beta X_n, \, \sigma).
\]
%
This latter form of the model is coded in Stan as follows.
%
\begin{stancode}
data {
  int<lower=0> N;
  vector[N] x;
  vector[N] y;
}
parameters {
  real alpha;
  real beta;
  real<lower=0> sigma;
}
model {
  y ~ normal(alpha + beta * x, sigma);
}
\end{stancode}
%
There are \code{N} observations, each with predictor \code{x[n]} and
outcome \code{y[n]}.  The intercept and slope parameters are
\code{alpha} and \code{beta}.  The model assumes a normally
distributed noise term with scale \code{sigma}.  This model has
improper priors for the two regression coefficients.

\subsection{Matrix Notation and Vectorization}

The sampling statement in the previous model is vectorized, with
%
\begin{quote}
\begin{Verbatim}
  y ~ normal(alpha + beta * x, sigma);
\end{Verbatim}
\end{quote}
%
providing the same model as the unvectorized version,
%
\begin{stancode}
  for (n in 1:N)
    y[n] ~ normal(alpha + beta * x[n], sigma);
\end{stancode}
%
In addition to being more concise, the vectorized form is much faster.%
%
\footnote{Unlike in Python and R, which are interpreted, Stan is
  translated to \Cpp and compiled, so loops and assignment statements
  are fast.  Vectorized code is faster in Stan because (a) the
  expression tree used to compute derivatives can be simplified,
  leading to fewer virtual function calls, and (b) computations that
  would be repeated in the looping version, such as \code{log(sigma)}
  in the above model, will be computed once and reused.}

In general, Stan allows the arguments to distributions such as
\code{normal} to be vectors.  If any of the other arguments are
vectors or arrays, they have to be the same size.  If any of the other
arguments is a scalar, it is reused for each vector entry.  See
\refsection{vectorization} for more information on vectorization of
probability functions.

The other reason this works is that Stan's arithmetic operators are
overloaded to perform matrix arithmetic on matrices.  In this case,
because \code{x} is of type \code{vector} and \code{beta} of type
\code{real}, the expression \code{beta * x} is of type \code{vector}.
Because Stan supports vectorization, a regression model with more than
one predictor can be written directly using matrix notation.
%
\begin{stancode}
data {
  int<lower=0> N;   // number of data items
  int<lower=0> K;   // number of predictors
  matrix[N, K] x;   // predictor matrix
  vector[N] y;      // outcome vector
}
parameters {
  real alpha;           // intercept
  vector[K] beta;       // coefficients for predictors
  real<lower=0> sigma;  // error scale
}
model {
  y ~ normal(x * beta + alpha, sigma);  // likelihood
}
\end{stancode}
%
The constraint \code{lower=0} in the declaration of \code{sigma}
constrains the value to be greater than or equal to 0.  With no prior
in the model block, the effect is an improper prior on non-negative
real numbers.  Although a more informative prior may be added, improper
priors are acceptable as long as they lead to proper posteriors.

In the model above, \code{x} is an $N \times K$ matrix of predictors
and \code{beta} a $K$-vector of coefficients, so \code{x * beta} is an
$N$-vector of predictions, one for each of the $N$ data items.  These
predictions line up with the outcomes in the $N$-vector \code{y}, so
the entire model may be written using matrix arithmetic as shown.  It
would be possible to include a column of 1 values in \code{x} and
remove the \code{alpha} parameter.

The sampling statement in the model above is just a more efficient,
vector-based approach to coding the model with a loop, as in the
following statistically equivalent model.
%
\begin{stancode}
model {
  for (n in 1:N)
    y[n] ~ normal(x[n] * beta, sigma);
}
\end{stancode}
%
With Stan's matrix indexing scheme, \code{x[n]} picks out row \code{n}
of the matrix \code{x};  because \code{beta} is a column vector,
the product \code{x[n] * beta} is a scalar of type \code{real}.

\subsubsection{Intercepts as Inputs}

In the model formulation
%
\begin{stancode}
  y ~ normal(x * beta, sigma);
\end{stancode}
%
there is no longer an intercept coefficient \code{alpha}.  Instead, we
have assumed that the first column of the input matrix \code{x} is a
column of 1 values.  This way, \code{beta[1]} plays the role of the
intercept.  If the intercept gets a different prior than the slope
terms, then it would be clearer to break it out.  It is also slightly
more efficient in its explicit form with the intercept variable
singled out because there's one fewer multiplications; it should not
make that much of a difference to speed, though, so the choice should
be based on clarity.

\section{The QR Reparameterization}\label{QR-reparameterization.section}

In the previous example, the linear predictor can be written as
$\eta = x \beta$, where $\eta$ is a $N$-vector of predictions,
$x$ is a $N \times K$ matrix, and $\beta$ is a $K$-vector of coefficients.
Presuming $N \geq K$, we can exploit the fact that any design matrix, $x$
can be decomposed using the thin QR decomposition into an orthogonal matrix
$Q$ and an upper-triangular matrix $R$, i.e. $x = Q R$. See \ref{QR-decomposition}
for more information on the QR decomposition but note that \code{qr\_Q} and
\code{qr\_R} implement the fat QR decomposition so here we thin it by including
only $K$ columns in $Q$ and $K$ rows in $R$. Also, in practice, it is best to
write $x = Q^\ast R^\ast$ where $Q^\ast = Q \times \sqrt{n - 1}$ and
$R^\ast = \frac{1}{\sqrt{n - 1}} R$. Thus, we can equivalently write
$\eta = x \beta = Q R \beta = Q^\ast R^\ast \beta$. If we let
$\theta = R^\ast \beta$, then we have $\eta = Q^\ast \theta$ and
$\beta = R^{\ast^{-1}} \theta$. In that case, the previous Stan program becomes
%
\begin{stancode}
data {
  int<lower=0> N;   // number of data items
  int<lower=0> K;   // number of predictors
  matrix[N, K] x;   // predictor matrix
  vector[N] y;      // outcome vector
}
transformed data {
  matrix[N, K] Q_ast;
  matrix[K, K] R_ast;
  matrix[K, K] R_ast_inverse;
  // thin and scale the QR decomposition
  Q_ast = qr_Q(x)[, 1:K] * sqrt(N - 1);
  R_ast = qr_R(x)[1:K, ] / sqrt(N - 1);
  R_ast_inverse = inverse(R_ast);
}
parameters {
  real alpha;           // intercept
  vector[K] theta;      // coefficients on Q_ast
  real<lower=0> sigma;  // error scale
}
model {
  y ~ normal(Q_ast * theta + alpha, sigma);  // likelihood
}
generated quantities {
  vector[K] beta;
  beta = R_ast_inverse * theta; // coefficients on x
}
\end{stancode}
%
Since this Stan program generates equivalent predictions for $y$ and
the same posterior distribution for $\alpha$, $\beta$, and $\sigma$ as
the previous Stan program, many wonder why the version with this QR
reparameterization performs so much better in practice, often both in
terms of wall time and in terms of effective sample size. The
reasoning is threefold:
%
\begin{enumerate}
\item The columns of $Q^\ast$ are orthogonal whereas the columns of
  $x$ generally are not. Thus, it is easier for a Markov Chain to move
  around in $\theta$-space than in $\beta$-space.
\item The columns of $Q^\ast$ have the same scale whereas the columns
  of $x$ generally do not. Thus, a Hamiltonian Monte Carlo algorithm
  can move around the parameter space with a smaller number of larger
  steps
\item Since the covariance matrix for the columns of $Q\ast$ is an
  identity matrix, $\theta$ typically has a reasonable scale if the
  units of $y$ are also reasonable. This also helps HMC move
  efficiently without compromising numerical accuracy.
\end{enumerate}
%
Consequently, this QR reparameterization is recommended for linear and
generalized linear models in Stan whenever $K > 1$ and you do not have
an informative prior on the \emph{location} of $\beta$. It can also be
worthwhile to subtract the mean from each column of $x$ before
obtaining the QR decomposition, which does not affect the posterior
distribution of $\theta$ or $\beta$ but does affect $\alpha$ and
allows you to interpret $\alpha$ as the expectation of $y$ in a linear
model.

\section{Priors for Coefficients and Scales}\label{regression-priors.section}

This section describes the choices available for modeling priors for
regression coefficients and scales.  Priors for univariate parameters
in hierarchical models are discussed in
\refsection{hierarchical-priors} and multivariate parameters in
\refsection{multivariate-hierarchical-priors}. There is also a
discussion of priors used to identify models in
\refsection{priors-for-identification}.

However, as described in \refsection{QR-reparameterization}, if you do
not have an informative prior on the \emph{location} of the regression
coefficients, then you are better off reparameterizing your model so
that the regression coefficients are a generated quantity. In that case,
it usually does not matter very much what prior is used on on the
reparameterized regression coefficients and almost any weakly informative
prior that scales with the outcome will do.

\subsection{Background Reading}

See \citep{Gelman:2006} for an overview of choices for priors for
scale parameters, \citep{ChungEtAl:2013} for an overview of choices
for scale priors in penalized maximum likelihood estimates, and
\cite{GelmanJakulinPittauEtAl:2008} for a discussion of prior choice
for regression coefficients.

\subsection{Improper Uniform Priors}

The default in Stan is to provide uniform (or ``flat'') priors on
parameters over their legal values as determined by their declared
constraints.  A parameter declared without constraints is thus given a
uniform prior on $(-\infty,\infty)$ by default, whereas a scale
parameter declared with a lower bound of zero gets an improper uniform
prior on $(0,\infty)$.  Both of these priors are improper in the sense
that there is no way formulate a density function for them that
integrates to 1 over its support.

Stan allows models to be formulated with improper priors, but in order
for sampling or optimization to work, the data provided must ensure a
proper posterior.  This usually requires a minimum quantity of data,
but can be useful as a starting point for inference and as a baseline
for sensitivity analysis (i.e., considering the effect the prior
has on the posterior).

Uniform priors are specific to the scale on which they are formulated.
For instance, we could give a scale parameter $\sigma > 0$ a uniform
prior on $(0,\infty)$, $q(\sigma) = c$ (we use $q$ because the
``density'' is not only unnormalized, but unnormalizable), or we could
work on the log scale and provide $\log \sigma$ a uniform prior on
$(-\infty,\infty)$, $q(\log \sigma) = c$.  These work out to be
different priors on $\sigma$ due to the Jacobian adjustment necessary
for the log transform; see \refsection{change-of-variables} for more
information on changes of variables and their requisite Jacobian
adjustments.

Stan automatically applies the necessary Jacobian adjustment for
variables declared with constraints to ensure a uniform density on the
legal constrained values.  This Jacobian adjustment is turned off when
optimization is being applied in order to produce appropriate maximum
likelihood estimates.

\subsection{Proper Uniform Priors: Interval Constraints}

It is possible to declare a variable with a proper uniform prior by
imposing both an upper and lower bound on it, for example,
%
\begin{stancode}
real<lower=0.1, upper=2.7> sigma;
\end{stancode}
%
This will implicitly give \code{sigma} a $\distro{Uniform}(0.1, 2.7)$
prior.

\subsubsection{Matching Support to Constraints}

As with all constraints, it is important that the model
provide support for all legal values of \code{sigma}.  For example,
the following code constraints \code{sigma} to be positive, but then
imposes a bounded uniform prior on it.
%
\begin{stancode}
parameters {
  real<lower=0> sigma;
  ...
model {
  // *** bad *** : support narrower than constraint
  sigma ~ uniform(0.1, 2.7);
\end{stancode}
%
The sampling statement imposes a limited support for \code{sigma} in
(0.1, 2.7), which is narrower than the support declared in the
constraint, namely $(0, \infty)$.  This can cause the Stan program to
be difficult to initialize, hang during sampling, or devolve to a
random walk.

\subsubsection{Boundary Estimates}

Estimates near boundaries for interval-constrained parameters
typically signal that the prior is not appropriate for the model.  It
can also cause numerical problems with underflow and overflow when
sampling or optimizing.

\subsection{``Uninformative'' Proper Priors}

It is not uncommon to see models with priors on regression
coefficients such as $\distro{Normal}(0,1000)$.%
%
\footnote{The practice was common in BUGS and can be seen in most of
  their examples \cite{LunnEtAl:2012}.}
%
If the prior scale, such as 1000, is several orders of magnitude
larger than the estimated coefficients, then such a prior is
effectively providing no effect whatsoever.

We actively discourage users from using the default scale priors
suggested through the BUGS examples \citep{LunnEtAl:2012}, such as
\[
\sigma^2 \sim \distro{InvGamma}(0.001, 0.001).
\]
%
Such priors concentrate too much probability mass outside of
reasonable posterior values, and unlike the symmetric wide normal
priors, can have the profound effect of skewing posteriors; see
\citep{Gelman:2006} for examples and discussion.

\subsection{Truncated Priors}

If a variable is declared with a lower bound of zero, then assigning
it a normal prior in a Stan model produces the same effect as
providing a properly truncated half-normal prior.  The truncation at
zero need not be specified as Stan only requires the density up to a
proportion.  So a variable declared with
%
\begin{stancode}
real<lower=0> sigma;
\end{stancode}
%
and given a prior
\begin{stancode}
sigma ~ normal(0, 1000);
\end{stancode}
%
gives \code{sigma} a half-normal prior, technically
%
\[
p(\sigma)
\ = \
\frac{\distro{Normal}(\sigma | 0, 1000)}
     {1 - \distro{NormalCDF}(0 | 0, 1000)}
\ \propto \
\distro{Normal}(\sigma | 0, 1000),
\]
%
but Stan is able to avoid the calculation of the normal cumulative
distribution (CDF) function required to normalize the half-normal density.
If either the prior location or scale is a parameter or if the
truncation point is a parameter, the truncation cannot be dropped,
because the normal CDF term will not be a constant.


\subsection{Weakly Informative Priors}

Typically a researcher will have some knowledge of the scale of the
variables being estimated.  For instance, if we're estimating an
intercept-only model for the mean population height for adult women,
then we know the answer is going to be somewhere in the one to three
meter range.  That gives us information around which to form a weakly
informative prior.

Similarly, a logistic regression with predictors on the standard scale
(roughly zero mean, unit variance) is unlikely to have a
coefficient that's larger than five in absolute value.  In these
cases, it makes sense to provide a weakly informative prior such as
$\distro{Normal}(0,5)$ for such a coefficient.

Weakly informative priors help control inference computationally and
statistically.  Computationally, a prior increases the curvature
around the volume where the solution is expected to lie, which in turn
guides both gradient-based like L-BFGS and Hamiltonian Monte Carlo
sampling by not allowing them to stray too far from the location of a
surface.  Statistically, a weakly informative prior is more sensible
for a problem like women's mean height, because a very diffuse prior
like $\distro{Normal}(0,1000)$ will ensure that the vast majority of
the prior probability mass is outside the range of the expected
answer, which can overwhelm the inferences available from a small data
set.

\subsection{Bounded Priors}

Consider the women's height example again.  One way to formulate a
proper prior is to impose a uniform prior on a bounded scale.  For
example, we could declare the parameter for mean women's height to
have a lower bound of one meter and an upper bound of three meters.
Surely the answer has to lie in that range.

Similarly, it is not uncommon to see priors for scale parameters that
impose lower bounds of zero and upper bounds of very large numbers,
such as 10,000.%
%
\footnote{This was also a popular strategy in the BUGS example models
  \citep{LunnEtAl:2012}, which often went one step further and set the
  lower bounds to a small number like 0.001 to discourage numerical
  underflow to zero.}
%
This provides roughly the same problem for estimation as a very
diffuse inverse gamma prior on variance.  We prefer to leave
parameters which are not absolutely physically constrained to float
and provide them informative priors.  In the case of women's height,
such a prior might be $\distro{Normal}(2,0.5)$ on the scale of meters;
it concentrates 95\% of its mass in the interval $(1,3)$, but still
allows values outside of that region.

In cases where bounded priors are used, the posterior fits should be
checked to make sure the parameter is not estimated at or very close
to a boundary.  This will not only cause computational problems, it
indicates a problem with the way the model is formulated.  In such
cases, the interval should be widened to see where the parameter fits
without such constraints, or boundary-avoid priors should be used (see
\refsection{hierarchical-priors}.)

\subsection{Fat-Tailed Priors and ``Default'' Priors}

A reasonable alternative if we want to accommodate outliers is to use a
prior that concentrates most of mass around the area where values are
expected to be, but still leaves a lot of mass in its tails.  The
usual choice in such a situation is to use a Cauchy distribution for a
prior, which can concentrate its mass around its median, but has tails
that are so fat that the variance is infinite.

Without specific information, the Cauchy prior is a very good default
parameter choice for regression coefficients
\citep{GelmanJakulinPittauEtAl:2008} and the half-Cauchy (coded
implicitly in Stan) a good default choice for scale parameters
\citep{Gelman:2006}.



\subsection{Informative Priors}

Ideally, there will be substantive information about a problem that
can be included in an even tighter prior than a weakly informative
prior.  This may come from actual prior experiments and thus be the
posterior of other data, it may come from meta-analysis, or it may
come simply by soliciting it from domain experts.  All the goodness of
weakly informative priors applies, only with more strength.

\subsection{Conjugacy}

Unlike in Gibbs sampling, there is no computational advantage to
providing conjugate priors (i.e., priors that produce posteriors in
the same family) in a Stan program.%
%
\footnote{BUGS and JAGS both support conjugate sampling through Gibbs
  sampling.  JAGS extended the range of conjugacy that could be
  exploited with its GLM module.  Unlike Stan, both BUGS and JAGS are
  restricted to conjugate priors for constrained multivariate
  quantities such as covariance matrices or simplexes.}
%
Neither the Hamiltonian Monte Carlo samplers or the optimizers make
use of conjugacy, working only on the log density and its derivatives.



\section{Robust Noise Models}

The standard approach to linear regression is to model the noise
term $\epsilon$ as having a normal distribution.  From Stan's
perspective, there is nothing special about normally distributed
noise.  For instance, robust regression can be accommodated by giving
the noise term a Student-$t$ distribution.  To code this in Stan, the
sampling distribution is changed to the following.
%

\begin{stancode}
data {
  ...
  real<lower=0> nu;
}
...
model {
  y ~ student_t(nu, alpha + beta * x, sigma);
}
\end{stancode}
%
The degrees of freedom constant \code{nu} is specified as data.

\section{Logistic and Probit Regression}\label{logistic-probit-regression.section}

For binary outcomes, either of the closely related logistic or probit
regression models may be used.  These generalized linear models vary
only in the link function they use to map linear predictions in
$(-\infty,\infty)$ to probability values in $(0,1)$.  Their respective
link functions, the logistic function and the unit normal cumulative distribution
function, are both sigmoid functions (i.e., they are both {\it S}-shaped).

A logistic regression model with one predictor and an intercept is coded as
follows.
%

\begin{stancode}
data {
  int<lower=0> N;
  vector[N] x;
  int<lower=0,upper=1> y[N];
}
parameters {
  real alpha;
  real beta;
}
model {
  y ~ bernoulli_logit(alpha + beta * x);
}
\end{stancode}
%
The noise parameter is built into the Bernoulli formulation here
rather than specified directly.

Logistic regression is a kind of generalized linear model with binary
outcomes and the log odds (logit) link function, defined by
%
\[
\mbox{logit}(v) = \log \left( \frac{v}{1-v} \right).
\]
%
The inverse of the link function appears in the model.
%
\[
\mbox{logit}^{-1}(u) = \frac{1}{1 + \exp(-u)}.
\]
%

The model formulation above uses the logit-parameterized version of
the Bernoulli distribution, which is defined by
%
\[
\distro{BernoulliLogit}(y|\alpha)
=
\distro{Bernoulli}(y | \mbox{logit}^{-1}(\alpha)).
\]
%
The formulation is also vectorized in the sense that \code{alpha} and
\code{beta} are scalars and \code{x} is a vector, so that \code{alpha
  + beta * x} is a vector.  The vectorized formulation is equivalent
to the less efficient version
%

\begin{stancode}
for (n in 1:N)
  y[n] ~ bernoulli_logit(alpha + beta * x[n]);
\end{stancode}
%
Expanding out the Bernoulli logit, the model is equivalent to the more
explicit, but less efficient and less arithmetically stable
%

\begin{stancode}
for (n in 1:N)
  y[n] ~ bernoulli(inv_logit(alpha + beta * x[n]));
\end{stancode}

Other link functions may be used in the same way.  For example, probit
regression uses the cumulative normal distribution function, which is
typically written as
\[
\Phi(x) = \int_{-\infty}^x \distro{Normal}(y|0,1) \, dy.
\]
%
The cumulative unit normal distribution function $\Phi$ is implemented
in Stan as the function \code{Phi}.  The probit regression model
may be coded in Stan by replacing the logistic model's sampling
statement with the following.
%

\begin{stancode}
        y[n] ~ bernoulli(Phi(alpha + beta * x[n]));
\end{stancode}
%
A fast approximation to the cumulative unit normal distribution function
$\Phi$ is implemented in Stan as the function \code{Phi\_approx}.  The
approximate probit regression model may be coded with the following.
%

\begin{stancode}
        y[n] ~ bernoulli(Phi_approx(alpha + beta * x[n]));
\end{stancode}

\section{Multi-Logit Regression}\label{multi-logit.section}

Multiple outcome forms of logistic regression can be coded directly in
Stan.  For instance, suppose there are $K$ possible outcomes for each
output variable $y_n$.  Also suppose that there is a $D$-dimensional
vector $x_n$ of predictors for $y_n$.  The multi-logit model with
$\distro{Normal}(0,5)$ priors on the coefficients is coded as follows.
%

\begin{stancode}
data {
  int K;
  int N;
  int D;
  int y[N];
  vector[D] x[N];
}
parameters {
  matrix[K,D] beta;
}
model {
  for (k in 1:K)
    beta[k] ~ normal(0, 5);
  for (n in 1:N)
    y[n] ~ categorical(softmax(beta * x[n]));
}
\end{stancode}
%
See \refsection{softmax} for a definition of the softmax
function.   A more efficient way to write the final line is
%
\begin{stancode}
    y[n] ~ categorical_logit(beta * x[n]);
\end{stancode}
%
The \code{categorical\_logit} distribution is like the categorical
distribution, with the parameters on the logit scale (see
\refsection{categorical-distribution} for a full definition of
\code{categorical\_logit}).

The first loop may be made more efficient by vectorizing the first
loop by converting the matrix \code{beta} to a vector,
%
\begin{stancode}
to_vector(beta) ~ normal(0, 5);
\end{stancode}


\subsubsection{Constraints on Data Declarations}

The data block in the above model is defined without constraints on
sizes \code{K}, \code{N}, and \code{D} or on the outcome array
\code{y}.  Constraints on data declarations provide error checking at
the point data is read (or transformed data is defined), which is
before sampling begins.  Constraints on data declarations also make
the model author's intentions more explicit, which can help with
readability.  The above model's declarations could be tightened to
%

\begin{stancode}
  int<lower=2> K;
  int<lower=0> N;
  int<lower=1> D;
  int<lower=1,upper=K> y[N];
\end{stancode}
%
These constraints arise because the number of categories, \code{K},
must be at least two in order for a categorical model to be useful.
The number of data items, \code{N}, can be zero, but not negative;
unlike R, Stan's for-loops always move forward, so that a loop extent
of \code{1:N} when \code{N} is equal to zero ensures the loop's body
will not be executed.  The number of predictors, \code{D}, must be at
least one in order for \code{beta * x[n]} to produce an
appropriate argument for \code{softmax()}.  The categorical outcomes
\code{y[n]} must be between \code{1} and \code{K} in order for the
discrete sampling to be well defined.

Constraints on data declarations are optional.  Constraints on
parameters declared in the \code{parameters} block, on the other hand,
are {\it not}\ optional---they are required to ensure support for all
parameter values satisfying their constraints.  Constraints on
transformed data, transformed parameters, and generated quantities are
also optional.

\subsection{Identifiability}

Because softmax is invariant under adding a constant to each component
of its input, the model is typically only identified if there is a
suitable prior on the coefficients.

An alternative is to use $(K-1)$-vectors by fixing one of them to be
zero. \refsection{partially-known-parameters} discusses how to mix
constants and parameters in a vector.  In the multi-logit case, the
parameter block would be redefined to use $(K-1)$-vectors
%
\begin{stancode}
parameters {
  matrix[K - 1, D] beta_raw;
}
\end{stancode}
%
and then these are transformed to parameters to use in the model.
First, a transformed data block is added before the parameters block
to define a row vector of zero values,
%
\begin{stancode}
transformed data {
  row_vector[D] zeros;
  zeros = rep_row_vector(0, D);
}
\end{stancode}
%
which can then be appended to \code{beta\_row} to produce the
coefficient matrix \code{beta},
%
\begin{stancode}
transformed parameters {
  matrix[K, D] beta;
  beta = append_row(beta_raw, zeros);
}
\end{stancode}
%
See \refsection{matrix-broadcast} for a definition of
\code{rep\_row\_vector} and \refsection{matrix-concatenation} for a
definition of \code{append\_row}.

This is not quite the same model as using $K$-vectors as parameters,
because now the prior only applies to $(K-1)$-vectors.  In practice,
this will cause the maximum likelihood solutions to be different and
also the posteriors to be slightly different when taking priors
centered around zero, as is typical for regression coefficients.

\section{Parameterizing Centered Vectors}

It is often convenient to define a parameter vector $\beta$ that is
centered in the sense of satisfying the sum-to-zero constraint,
%
\[
\sum_{k=1}^K \beta_k = 0.
\]
%
Such a parameter vector may be used to identify a multi-logit
regression parameter vector (see \refsection{multi-logit}), or may be
used for ability or difficulty parameters (but not both) in an IRT
model (see \refsection{item-response-models}).


\subsection{$K-1$ Degrees of Freedom}

There is more than one way to enforce a sum-to-zero constraint on a
parameter vector, the most efficient of which is to define the $K$-th
element as the negation of the sum of the elements $1$ through $K-1$.
%
\begin{stancode}
parameters {
  vector[K-1] beta_raw;
  ...
transformed parameters {
  vector[K] beta;  // centered

  for (k in 1:(K-1)) {
    beta[k] = beta_raw[k];
  }
  beta[K] = -sum(beta_raw);
  ...
\end{stancode}

Placing a prior on \code{beta\_raw} in this parameterization leads to
a subtly different posterior than that resulting from the same prior
on \code{beta} in the original parameterization without the
sum-to-zero constraint.  Most notably, a simple prior on each
component of \code{beta\_raw} produces different results than putting
the same prior on each component of an unconstrained $K$-vector
\code{beta}.  For example, providing a $\distro{Normal}(0,5)$ prior
on \code{beta} will produce a different posterior mode than placing
the same prior on \code{beta\_raw}.


\subsection{Translated and Scaled Simplex}

An alternative approach that's less efficient, but amenable to a
symmetric prior, is to offset and scale a simplex.
%
\begin{stancode}
parameters {
  simplex[K] beta_raw;
  real beta_scale;
  ...
transformed parameters {
  vector[K] beta;
  beta = beta_scale * (beta_raw - 1.0 / K);
  ...
\end{stancode}
%
Given that \code{beta\_raw} sums to 1 because it is a simplex, the
elementwise subtraction of $1 / K$ is guaranteed to sum to zero (note
that the expression \code{1.0 / K} is used rather than \code{1 / K} to
prevent integer arithmetic rounding down to zero).  Because the
magnitude of the elements of the simplex is bounded, a scaling factor
is required to provide \code{beta} with $K$ degrees of freedom
necessary to take on every possible value that sums to zero.

With this parameterization, a Dirichlet prior can be placed on
\code{beta\_raw}, perhaps uniform, and another prior put on
\code{beta\_scale}, typically for ``shrinkage.''


\subsection{Soft Centering}

Adding a prior such as $\beta \sim \distro{Normal}(0,\sigma)$ will provide a kind
of soft centering of a parameter vector $\beta$ by preferring, all
else being equal, that $\sum_{k=1}^K \beta_k = 0$.  This approach is only
guaranteed to roughly center  if $\beta$ and the elementwise addition $\beta + c$
for a scalar constant $c$ produce the same likelihood (perhaps by
another vector $\alpha$ being transformed to $\alpha - c$, as in the
IRT models).  This is another way of achieving a symmetric prior.


\section{Ordered Logistic and Probit Regression}\label{ordered-logistic.section}

Ordered regression for an outcome $y_n \in \setlist{1,\ldots, k}$ with
predictors $x_n \in \reals^D$ is determined by a single coefficient
vector $\beta \in \reals^D$ along with a sequence of cutpoints $c \in
\reals^{K-1}$ sorted so that $c_d < c_{d+1}$.  The discrete output is
$k$ if the linear predictor $x_n \beta$ falls between $c_{k-1}$ and
$c_k$, assuming $c_0 = -\infty$ and $c_K = \infty$.  The noise term is
fixed by the form of regression, with examples for ordered logistic
and ordered probit models.

\subsection{Ordered Logistic Regression}

The ordered logistic model can be coded in Stan using the
\code{ordered} data type for the cutpoints and the built-in
\code{ordered\_logistic} distribution.
%

\begin{stancode}
data {
  int<lower=2> K;
  int<lower=0> N;
  int<lower=1> D;
  int<lower=1,upper=K> y[N];
  row_vector[D] x[N];
}
parameters {
  vector[D] beta;
  ordered[K-1] c;
}
model {
  for (n in 1:N)
    y[n] ~ ordered_logistic(x[n] * beta, c);
}
\end{stancode}
%
The vector of cutpoints \code{c} is declared as \code{ordered[K-1]},
which guarantees that \code{c[k]} is less than \code{c[k+1]}.

If the cutpoints were assigned independent priors, the constraint
effectively truncates the joint prior to support over points that
satisfy the ordering constraint.  Luckily, Stan does not need to
compute the effect of the constraint on the normalizing term because
the probability is needed only up to a proportion.


\subsubsection{Ordered Probit}

An ordered probit model could be coded in exactly the same way by
swapping the cumulative logistic (\code{inv\_logit}) for the cumulative
normal (\code{Phi}).
%

\begin{stancode}
data {
  int<lower=2> K;
  int<lower=0> N;
  int<lower=1> D;
  int<lower=1,upper=K> y[N];
  row_vector[D] x[N];
}
parameters {
  vector[D] beta;
  ordered[K-1] c;
}
model {
  vector[K] theta;
  for (n in 1:N) {
    real eta;
    eta = x[n] * beta;
    theta[1] = 1 - Phi(eta - c[1]);
    for (k in 2:(K-1))
      theta[k] = Phi(eta - c[k-1]) - Phi(eta - c[k]);
    theta[K] = Phi(eta - c[K-1]);
    y[n] ~ categorical(theta);
  }
}
\end{stancode}
%
The logistic model could also be coded this way by replacing
\code{Phi} with \code{inv\_logit}, though the built-in encoding based
on the softmax transform is more efficient and more numerically
stable.  A small efficiency gain could be achieved by computing the
values \code{Phi(eta - c[k])} once and storing them for re-use.


\section{Hierarchical Logistic Regression}

The simplest multilevel model is a hierarchical model in which the
data is grouped into $L$ distinct categories (or levels).  An extreme
approach would be to completely pool all the data and estimate a
common vector of regression coefficients $\beta$.  At the other
extreme, an approach with no pooling assigns each level $l$ its own
coefficient vector $\beta_l$ that is estimated separately from the
other levels.  A hierarchical model is an intermediate solution where
the degree of pooling is determined by the data and a prior on the
amount of pooling.

Suppose each binary outcome $y_n \in \setlist{0,1}$ has an associated
level, $ll_n \in \setlist{1,\ldots,L}$.  Each outcome will also have
an associated predictor vector $x_n \in \reals^D$.  Each level $l$
gets its own coefficient vector $\beta_l \in \reals^D$.  The
hierarchical structure involves drawing the coefficients $\beta_{l,d}
\in \reals$ from a prior that is also estimated with the data.  This
hierarchically estimated prior determines the amount of pooling.  If
the data in each level are very similar, strong pooling will be
reflected in low hierarchical variance.  If the data in the levels are
dissimilar, weaker pooling will be reflected in higher hierarchical variance.

The following model encodes a hierarchical logistic regression model
with a hierarchical prior on the regression coefficients.
%

\begin{stancode}
data {
  int<lower=1> D;
  int<lower=0> N;
  int<lower=1> L;
  int<lower=0,upper=1> y[N];
  int<lower=1,upper=L> ll[N];
  row_vector[D] x[N];
}
parameters {
  real mu[D];
  real<lower=0> sigma[D];
  vector[D] beta[L];
}
model {
  for (d in 1:D) {
    mu[d] ~ normal(0, 100);
    for (l in 1:L)
      beta[l,d] ~ normal(mu[d], sigma[d]);
  }
  for (n in 1:N)
    y[n] ~ bernoulli(inv_logit(x[n] * beta[ll[n]]));
}
\end{stancode}
%
The standard deviation parameter \code{sigma} gets an implicit uniform
prior on $(0,\infty)$ because of its declaration with a lower-bound
constraint of zero.  Stan allows improper priors as long as the
posterior is proper.  Nevertheless, it is usually helpful to have
informative or at least weakly informative priors for all parameters;
see \refsection{regression-priors} for recommendations on priors for
regression coefficients and scales.

\subsubsection{Optimizing the Model}

Where possible, vectorizing sampling statements leads to faster log
probability and derivative evaluations.  The speed boost is not
because loops are eliminated, but because vectorization allows sharing
subcomputations in the log probability and gradient calculations and
because it reduces the size of the expression tree required for
gradient calculations.

The first optimization vectorizes the for-loop over \code{D} as
%

\begin{stancode}
  mu ~ normal(0, 100);
  for (l in 1:L)
    beta[l] ~ normal(mu, sigma);
\end{stancode}
%
The declaration of \code{beta} as an array of vectors means that the
expression \code{beta[l]} denotes a vector.  Although \code{beta}
could have been declared as a matrix, an array of vectors (or a
two-dimensional array) is more efficient for accessing rows; see
\refsection{indexingefficiency} for more information on the efficiency
tradeoffs among arrays, vectors, and matrices.

This model can be further sped up and at the same time made more
arithmetically stable by replacing the application of inverse-logit
inside the Bernoulli distribution with the logit-parameterized
Bernoulli,
%

\begin{stancode}
  for (n in 1:N)
    y[n] ~ bernoulli_logit(x[n] * beta[ll[n]]);
\end{stancode}
%
See \refsection{bernoulli-logit-distribution} for a definition of
\code{bernoulli\_logit}.

Unlike in R or BUGS, loops, array access and assignments are fast in
Stan because they are translated directly to \Cpp.  In most cases, the
cost of allocating and assigning to a container is more than made up
for by the increased efficiency due to vectorizing the log probability
and gradient calculations.  Thus the following version is faster than
the original formulation as a loop over a sampling statement.
%

\begin{stancode}
  {
    vector[N] x_beta_ll;
    for (n in 1:N)
      x_beta_ll[n] = x[n] * beta[ll[n]];
    y ~ bernoulli_logit(x_beta_ll);
  }
\end{stancode}
%
The brackets introduce a new scope for the local variable
\code{x\_beta\_ll}; alternatively, the variable may be declared at the
top of the model block.

In some cases, such as the above, the local variable assignment leads
to models that are less readable.  The recommended practice in such
cases is to first develop and debug the more transparent version of
the model and only work on optimizations when the simpler formulation
has been debugged.


\section{Hierarchical Priors}\label{hierarchical-priors.section}

Priors on priors, also known as ``hyperpriors,'' should be treated the
same way as priors on lower-level parameters in that as much prior
information as is available should be brought to bear.  Because
hyperpriors often apply to only a handful of lower-level parameters,
care must be taken to ensure the posterior is both proper and not
overly sensitive either statistically or computationally to wide tails
in the priors.

\subsection{Boundary-Avoiding Priors for MLE in Hierarchical
Models}\label{bound-avoid-priors.subsection}

The fundamental problem with maximum likelihood estimation (MLE) in
the hierarchical model setting is that as the hierarchical variance
drops and the values cluster around the hierarchical mean, the overall
density grows without bound.  As an illustration, consider a simple
hierarchical linear regression (with fixed prior mean) of $y_n \in
\reals$ on $x_n \in \reals^K$, formulated as
%
\begin{eqnarray*}
y_n & \sim & \distro{Normal}(x_n \beta, \sigma)
\\[3pt]
\beta_k & \sim & \distro{Normal}(0,\tau)
\\[3pt]
\tau & \sim & \distro{Cauchy}(0,2.5)
\end{eqnarray*}
%
In this case, as $\tau \rightarrow 0$ and $\beta_k \rightarrow 0$, the
posterior density
\[
p(\beta,\tau,\sigma|y,x) \propto p(y|x,\beta,\tau,\sigma)
\]
grows without bound.  There is a plot of a Neal's funnel density in
\reffigure{funnel}, which has similar behavior.

There is obviously no MLE estimate for $\beta,\tau,\sigma$ in such a
case, and therefore the model must be modified if posterior modes are
to be used for inference.  The approach recommended by
\cite{ChungEtAl:2013} is to use a gamma distribution as a prior, such
as
%
\[
\sigma \sim \distro{Gamma}(2, 1/A),
\]
%
for a reasonably large value of $A$, such as $A = 10$.


\section{Item-Response Theory Models}\label{item-response-models.section}

Item-response theory (IRT) models the situation in which a number of
students each answer one or more of a group of test questions.  The
model is based on parameters for the ability of the students, the
difficulty of the questions, and in more articulated models, the
discriminativeness of the questions and the probability of guessing
correctly; see \citep[pps.~314--320]{GelmanHill:2007} for a textbook
introduction to hierarchical IRT models and \citep{Curtis:2010} for
encodings of a range of IRT models in BUGS.


\subsection{Data Declaration with Missingness}

The data provided for an IRT model may be declared as follows
to account for the fact that not every student is required to answer
every question.
%

\begin{stancode}
data {
  int<lower=1> J;              // number of students
  int<lower=1> K;              // number of questions
  int<lower=1> N;              // number of observations
  int<lower=1,upper=J> jj[N];  // student for observation n
  int<lower=1,upper=K> kk[N];  // question for observation n
  int<lower=0,upper=1> y[N];   // correctness for observation n
}
\end{stancode}
%
This declares a total of \code{N} student-question pairs in the data
set, where each \code{n} in \code{1:N} indexes a binary observation
\code{y[n]} of the correctness of the answer of student \code{jj[n]}
on question \code{kk[n]}.

The prior hyperparameters will be hard coded in the rest of this
section for simplicity, though they could be coded as data in
Stan for more flexibility.

\subsection{1PL (Rasch) Model}

The 1PL item-response model, also known as the Rasch model, has one
parameter (1P) for questions and uses the logistic link function (L).%
%


The model parameters are declared as follows.
%

\begin{stancode}
parameters {
  real delta;         // mean student ability
  real alpha[J];      // ability of student j - mean ability
  real beta[K];       // difficulty of question k
}
\end{stancode}
%
The parameter \code{alpha[j]} is the ability coefficient for student
\code{j} and \code{beta[k]} is the difficulty coefficient for question
\code{k}.  The non-standard parameterization used here also includes
an intercept term \code{delta}, which represents the average student's
response to the average question.%
%
\footnote{\citep{GelmanHill:2007} treat the $\delta$ term equivalently
  as the location parameter in the distribution of student abilities.}
%
The model itself is as follows.
%

\begin{stancode}
model {
  alpha ~ normal(0, 1);         // informative true prior
  beta ~ normal(0, 1);          // informative true prior
  delta ~ normal(0.75, 1);      // informative true prior
  for (n in 1:N)
    y[n] ~ bernoulli_logit(alpha[jj[n]] - beta[kk[n]] + delta);
}
\end{stancode}
%
This model uses the logit-parameterized Bernoulli distribution, where
\[
\code{bernoulli\_logit}(y|\alpha) =
\code{bernoulli}(y|\mbox{logit}^{-1}(\alpha)).
\]
%
The key to understanding it is the term inside the
\code{bernoulli\_logit} distribution, from which it follows that
\[
\mbox{Pr}[y_n = 1] = \mbox{logit}^{-1}(\alpha_{jj[n]} - \beta_{kk[n]}
+ \delta).
\]
%
The model suffers from additive identifiability issues without the
priors.  For example, adding a term $\xi$ to each $\alpha_j$ and
$\beta_k$ results in the same predictions.  The use of priors for
$\alpha$ and $\beta$ located at 0 identifies the parameters; see
\citep{GelmanHill:2007} for a discussion of identifiability issues and
alternative approaches to identification.

For testing purposes, the IRT 1PL model distributed with Stan uses
informative priors that match the actual data generation process used
to simulate the data in R (the simulation code is supplied in the same
directory as the models).  This is unrealistic for most practical
applications, but allows Stan's inferences to be validated.  A simple
sensitivity analysis with fatter priors shows that the posterior is
fairly sensitive to the prior even with 400 students and 100 questions
and only 25\% missingness at random.  For real applications, the
priors should be fit hierarchically along with the other parameters,
as described in the next section.


\subsection{Multilevel 2PL Model}

The simple 1PL model described in the previous section is generalized
in this section with the addition of a discrimination parameter to
model how noisy a question is and by adding multilevel priors for the
question difficulty and discrimination parameters.  The model
parameters are declared as follows.
%

\begin{stancode}
parameters {
  real mu_beta;                  // mean student ability
  real alpha[J];               // ability for j - mean
  real beta[K];                // difficulty for k
  real<lower=0> gamma[K];      // discrimination of k
  real<lower=0> sigma_beta;    // scale of difficulties
  real<lower=0> sigma_gamma;   // scale of log discrimination
}
\end{stancode}
%
The parameters should be clearer after the model definition.
%
\begin{stancode}
model {
  alpha ~ normal(0, 1);
  beta ~ normal(0, sigma_beta);
  gamma ~ lognormal(0, sigma_gamma);
  mu_beta ~ cauchy(0, 5);
  sigma_alpha ~ cauchy(0, 5);
  sigma_beta ~ cauchy(0, 5);
  sigma_gamma ~ cauchy(0, 5);
  for (n in 1:N)
    y[n] ~ bernoulli_logit(gamma[kk[n]]
                           * (alpha[jj[n]] - (beta[kk[n]] + mu_beta)));
}
\end{stancode}
%
This is similar to the 1PL model, with the additional parameter
\code{gamma[k]} modeling how discriminative question \code{k} is.  If
\code{gamma[k]} is greater than 1, responses are more attenuated with
less chance of getting a question right at random.  The parameter
\code{gamma[k]} is constrained to be positive, which prohibits there
being questions that are easier for students of lesser ability;  such
questions are not unheard of, but they tend to be eliminated from most
testing situations where an IRT model would be applied.

The model is parameterized here with student abilities \code{alpha}
being given a unit normal prior.  This is to identify both the scale
and the location of the parameters, both of which would be
unidentified otherwise; see \refchapter{problematic-posteriors} for
further discussion of identifiability. The difficulty and
discrimination parameters \code{beta} and \code{gamma} then have
varying scales given hierarchically in this model.  They could also be
given weakly informative non-hierarchical priors, such as
%
\begin{stancode}
  beta ~ normal(0, 5);
  gamma ~ lognormal(0, 2);
\end{stancode}
%
The point is that the \code{alpha} determines the scale and location
and \code{beta} and \code{gamma} are allowed to float.

The \code{beta} parameter is here given a non-centered
parameterization, with parameter \code{mu\_beta} serving as the mean
\code{beta} location. An alternative would've been to take:
%
\begin{stancode}
  beta ~ normal(mu_beta, sigma_beta);
\end{stancode}
%
and
%
\begin{stancode}
  y[n] ~ bernoulli_logit(gamma[kk[n]] * (alpha[jj[n]] - beta[kk[n]]));
\end{stancode}
%
Non-centered parameterizations tend to be more efficient in
hierarchical models; see \refsection{reparameterization} for more
information on non-centered reparameterizations.

The intercept term \code{mu\_beta} can't itself be modeled
hierarchically, so it is given a weakly informative
$\distro{Cauchy}(0,5)$ prior.  Similarly, the scale terms,
\code{sigma\_alpha}, \code{sigma\_beta}, and \code{sigma\_gamma}, are
given half-Cauchy priors.  The truncation in the half-Cauchy prior is
implicit; explicit truncation is not necessary because the log
probability need only be calculated up to a proportion and the scale
variables are constrained to $(0,\infty)$ by their declarations.



\section{Priors for Identifiability}\label{priors-for-identification.section}

\subsection{Location and Scale Invariance}

One application of (hierarchical) priors is to identify the scale
and/or location of a group of parameters. For example, in the IRT
models discussed in the previous section, there is both a location and
scale non-identifiability.  With uniform priors, the posteriors will
float in terms of both scale and location.  See
\refsection{collinearity} for a simple example of the problems this
poses for estimation.

The non-identifiability is resolved by providing a unit normal (i.e.,
$\distro{Normal}(0,1)$) prior on one group of coefficients, such as
the student abilities.  With a unit normal prior on the student
abilities, the IRT model is identified in that the posterior will
produce a group of estimates for student ability parameters that have
a sample mean of close to zero and a sample variance of close to one.
The difficulty and discrimination parameters for the questions should
then be given a diffuse, or ideally a hierarchical prior, which will
identify these parameters by scaling and locating relative to the
student ability parameters.

\subsection{Collinearity}

Another case in which priors can help provide identifiability is in
the case of collinearity in a linear regression.  In linear
regression, if two predictors are collinear (i.e, one is a linear
function of the other), then their coefficients will have a
correlation of 1 (or -1) in the posterior.  This leads to
non-identifiability.  By placing normal priors on the coefficients,
the maximum likelihood solution of two duplicated predictors (trivially
collinear) will be half the value than would be obtained by only
including one.

\subsection{Separability}

In a logistic regression, if a predictor is positive in cases of 1
outcomes and negative in cases of 0 outcomes, then the maximum
likelihood estimate for the coefficient for that predictor diverges to
infinity.  This divergence can be controlled by providing a prior for
the coefficient, which will ``shrink'' the estimate back toward zero
and thus identify the model in the posterior.

Similar problems arise for sampling with improper flat priors.  The
sampler will try to draw very large values.  By providing a prior,
the posterior will be concentrated around finite values, leading to
well-behaved sampling.



\section{Multivariate Priors for Hierarchical Models}\label{multivariate-hierarchical-priors.section}

In hierarchical regression models (and other situations), several
individual-level variables may be assigned hierarchical priors.  For
example, a model with multiple varying intercepts and slopes within
might assign them a multivariate prior.

As an example, the individuals might be people and the outcome income,
with predictors such as education level and age, and the groups might be states
or other geographic divisions.  The effect of education level and age
as well as an intercept might be allowed to vary by state.
Furthermore, there might be state-level predictors, such as average
state income and unemployment level.

\subsection{Multivariate Regression Example}

\cite[Chapter 13, Chapter 17]{GelmanHill:2007} discuss a hierarchical
model with $N$ individuals organized into $J$ groups.  Each individual
has a predictor row vector $x_n$ of size $K$; to unify the notation, they
assume that $x_{n,1} = 1$ is a fixed ``intercept'' predictor.  To
encode group membership, they assume individual $n$ belongs to group
$jj[n] \in 1{:}J$.  Each individual $n$ also has an observed outcome
$y_n$ taking on real values.

\subsubsection{Likelihood}

The model is a linear regression with slope and intercept coefficients
varying by group, so that $\beta_j$ is the coefficient $K$-vector for
group $j$.  The likelihood function for individual $n$ is then just
%
\[
y_n \sim \distro{Normal}(x_n \, \beta_{jj[n]}, \, \sigma)
\mbox{ for } n \in 1{:}N.
\]
%

\subsubsection{Coefficient Prior}

Gelman and Hill model the coefficient vectors $\beta_j$ as being drawn
from a multivariate distribution with mean vector $\mu$ and
covariance matrix $\Sigma$,%
%
\[
\beta_j \sim \distro{MultiNormal}(\mu, \, \Sigma)
\mbox{ for } j \in 1{:}J.
\]
%
Below, we discuss the full model of Gelman and Hill, which uses
group-level predictors to model $\mu$; for now, we assume $\mu$ is a
simple vector parameter.

\subsubsection{Hyperpriors}

For hierarchical modeling, the group-level mean vector $\mu$ and
covariance matrix $\Sigma$ must themselves be given priors.  The
group-level mean vector can be given a reasonable weakly-informative
prior for independent coefficients, such as
%
\[
\mu_j \sim \distro{Normal}(0,5).
\]
Of course, if more is known about the expected coefficient values
$\beta_{j, k}$, this information can be incorporated into the prior for
$\mu_k$.

For the prior on the covariance matrix, Gelman and Hill suggest using
a scaled inverse Wishart.  That choice was motivated primarily by
convenience as it is conjugate to the multivariate likelihood function
and thus simplifies Gibbs sampling.

In Stan, there is no restriction to conjugacy for multivariate priors,
and we in fact recommend a slightly different approach.  Like Gelman
and Hill, we decompose our prior into a scale and a matrix, but are
able to do so in a more natural way based on the actual variable
scales and a correlation matrix.  Specifically, we define
\[
\Sigma = \mbox{diag\_matrix}(\tau) \ \Omega \ \mbox{diag\_matrix}(\tau),
\]
where $\Omega$ is a correlation matrix and $\tau$ is the vector of
coefficient scales.   This mapping from scale vector $\tau$ and
correlation matrix $\Omega$ can be inverted, using
\[
\tau_k = \sqrt{\, \Sigma_{k,k}}
\]
and
\[
\Omega_{i, j} = \frac{\Sigma_{i, j}}{\tau_i \, \tau_j}.
\]

The components of the scale vector $\tau$ can be given any reasonable
prior for scales, but we recommend something weakly informative like a
half-Cauchy distribution with a small scale, such as
\[
\tau_k \sim \distro{Cauchy}(0, 2.5)
\mbox{ for } k \in 1{:}K \mbox{ constrained by } \tau_k > 0.
\]
As for the prior means, if there is information about the scale of
variation of coefficients across groups, it should be incorporated
into the prior for $\tau$.  For large numbers of exchangeable
coefficients, the components of $\tau$ itself (perhaps excluding the
intercept) may themselves be given a hierarchical prior.

Our final recommendation is to give the correlation matrix $\Omega$ an
LKJ prior with shape $\nu \geq 1$,
\[
\Omega \sim \distro{LKJCorr}(\nu).
\]
The LKJ correlation distribution is defined in
\refsection{lkj-correlation}, but the basic idea for modeling is that
as $\nu$ increases, the prior increasingly concentrates around the
unit correlation matrix (i.e., favors less correlation among the
components of $\beta_{j}$).  At $\nu = 1$, the LKJ correlation
distribution reduces to the identity distribution over correlation
matrices.  The LKJ prior may thus be used to control the expected
amount of correlation among the parameters $\beta_j$.

\subsubsection{Group-Level Predictors for Prior Mean}

To complete Gelman and Hill's model, suppose each group $j \in 1{:}J$
is supplied with an $L$-dimensional row-vector of group-level
predictors $u_j$.  The prior mean for the $\beta_j$ can then itself be
modeled as a regression, using an $L$-dimensional coefficient vector
$\gamma$.  The prior for the group-level coefficients then becomes
\[
\beta_j \sim \distro{MultiNormal}(u_j \, \gamma, \Sigma)
\]

The group-level coefficients $\gamma$ may themselves be given
independent weakly informative priors, such as
\[
\gamma_l \sim \distro{Normal}(0,5).
\]
As usual, information about the group-level means should be
incorporated into this prior.


\subsubsection{Coding the Model in Stan}

The Stan code for the full hierarchical model with multivariate priors
on the group-level coefficients and group-level prior means follows
its definition.
%
\begin{stancode}
data {
  int<lower=0> N;              // num individuals
  int<lower=1> K;              // num ind predictors
  int<lower=1> J;              // num groups
  int<lower=1> L;              // num group predictors
  int<lower=1,upper=J> jj[N];  // group for individual
  matrix[N, K] x;               // individual predictors
  row_vector[L] u[J];          // group predictors
  vector[N] y;                 // outcomes
}
parameters {
  corr_matrix[K] Omega;        // prior correlation
  vector<lower=0>[K] tau;      // prior scale
  matrix[L, K] gamma;           // group coeffs
  vector[K] beta[J];           // indiv coeffs by group
  real<lower=0> sigma;         // prediction error scale
}
model {
  tau ~ cauchy(0, 2.5);
  Omega ~ lkj_corr(2);
  to_vector(gamma) ~ normal(0, 5);
  {
    row_vector[K] u_gamma[J];
    for (j in 1:J)
      u_gamma[j] = u[j] * gamma;
    beta ~ multi_normal(u_gamma, quad_form_diag(Omega, tau));
  }
  for (n in 1:N)
    y[n] ~ normal(x[n] * beta[jj[n]], sigma);
}
\end{stancode}
%
The hyperprior covariance matrix is defined implicitly through the
a quadratic form in the code
because the correlation matrix \code{Omega} and scale vector
\code{tau} are more natural to inspect in the output; to output
\code{Sigma}, define it as a transformed parameter.  The function
\code{quad\_form\_diag} is defined so that
\code{quad\_form\_diag(Sigma,~tau)} is equivalent to
\code{diag\_matrix(tau) * Sigma * diag\_matrix(tau)}, where
\code{diag\_matrix(tau)} returns the matrix with \code{tau} on the
diagonal and zeroes off diagonal; the version using
\code{quad\_form\_diag} should be faster.  See
\refsection{matrix-arithmetic-operators} for more information on
specialized matrix operations.

\subsubsection{Optimization through Vectorization}

The code in the Stan program above can be sped up dramatically by replacing:
%
\begin{stancode}
  for (n in 1:N)
    y[n] ~ normal(x[n] * beta[jj[n]], sigma);
\end{stancode}
%
with the vectorized form:
%
\begin{stancode}
  {
    vector[N] x_beta_jj;
    for (n in 1:N)
      x_beta_jj[n] = x[n] * beta[jj[n]];
    y ~ normal(x_beta_jj, sigma);
  }
\end{stancode}
%
The outer brackets create a local scope in which to define the
variable \code{x\_beta\_jj}, which is then filled in a loop and used
to define a vectorized sampling statement.  The reason this is such a
big win is that it allows us to take the log of sigma only once and it
greatly reduces the size of the resulting expression graph by packing
all of the work into a single density function.

Although it is tempting to redeclare \code{beta} and include a revised
model block sampling statement,
%
\begin{stancode}
parameters {
  matrix[J, K] beta;
...
model {
  y ~ normal(rows_dot_product(x, beta[jj]), sigma);
  ...
\end{stancode}
%
this fails because it breaks the vectorization of sampling for
\code{beta},%
%
\footnote{Thanks to Mike Lawrence for pointing this out in the GitHub
  issue for the manual.}
%
\begin{stancode}
  beta ~ multi_normal(...);
\end{stancode}
%
which requires \code{beta} to be an array of vectors.  Both
vectorizations are important, so the best solution is to just use the
loop above, because \code{rows\_dot\_product} cannot do much
optimization in and of itself because there are no shared computations.

The code in the Stan program above also builds up an array of vectors
for the outcomes and for the multivariate normal, which provides a
very significant speedup by reducing the number of linear systems that
need to be solved and differentiated.
%
\begin{stancode}
  {
    matrix[K, K] Sigma_beta;
    Sigma_beta = quad_form_diag(Omega, tau);
    for (j in 1:J)
      beta[j] ~ multi_normal((u[j] * gamma)', Sigma_beta);
  }
\end{stancode}
%
In this example, the covariance matrix \code{Sigma\_beta} is defined
as a local variable so as not to have to repeat the quadratic form
computation $J$ times.  This vectorization can be combined with the
Cholesky-factor optimization in the next section.

\subsubsection{Optimization through Cholesky Factorization}

The multivariate normal density and LKJ prior on correlation matrices
both require their matrix parameters to be factored.  Vectorizing, as
in the previous section, ensures this is only done once for each
density.  An even better solution, both in terms of efficiency and
numerical stability, is to parameterize the model directly in terms of
Cholesky factors of correlation matrices using the multivariate
version of the non-centered parameterization.  For the model in the
previous section, the program fragment to replace the full matrix
prior with an equivalent Cholesky factorized prior is as follows.
%
\begin{stancode}
data {
  matrix[J, L] u;
  ...
parameters {
  matrix[K, J] z;
  cholesky_factor_corr[K] L_Omega;
  ...
transformed parameters {
  matrix[J, K] beta;
  beta = u * gamma + (diag_pre_multiply(tau,L_Omega) * z)';
}
model {
  to_vector(z) ~ normal(0, 1);
  L_Omega ~ lkj_corr_cholesky(2);
  ...
\end{stancode}
%
The data variable \code{u} was originally an array of vectors, which
is efficient for access; here it is redeclared as a matrix in order to
use it in matrix arithmetic.  The new parameter \code{L\_Omega} is
the Cholesky factor of the original correlation matrix \code{Omega},
so that
%
\begin{stancode}
Omega = L_Omega * L_Omega'
\end{stancode}
%
The prior scale vector \code{tau} is unchanged, and furthermore,
Pre-multiplying the Cholesky factor by the scale produces the Cholesky
factor of the final covariance matrix,
%
\begin{stancode}
  Sigma_beta
  = quad_form_diag(Omega, tau)
  = diag_pre_multiply(tau, L_Omega) * diag_pre_multiply(tau, L_Omega)'
\end{stancode}
%
where the diagonal pre-multiply compound operation is defined by
%
\begin{stancode}
diag_pre_multiply(a, b) = diag_matrix(a) * b
\end{stancode}
%
The new variable \code{z} is declared as a matrix, the entries of
which are given independent unit normal priors; the \code{to\_vector}
operation turns the matrix into a vector so that it can be used as a
vectorized argument to the univariate normal density.  Multiplying the
Cholesky factor of the covariance matrix by \code{z} and adding the
mean \code{(u\,*\,gamma)'} produces a \code{beta} distributed as in
the original model.

Omitting the data declarations, which are the same as before, the
optimized model is as follows.
%
\begin{stancode}
parameters {
  matrix[K, J] z;
  cholesky_factor_corr[K] L_Omega;
  vector<lower=0,upper=pi()/2>[K] tau_unif;
  matrix[L, K] gamma;                         // group coeffs
  real<lower=0> sigma;                       // prediction error scale
}
transformed parameters {
  matrix[J, K] beta;
  vector<lower=0>[K] tau;     // prior scale
  for (k in 1:K) tau[k] = 2.5 * tan(tau_unif[k]);
  beta = u * gamma + (diag_pre_multiply(tau,L_Omega) * z)';
}
model {
  to_vector(z) ~ normal(0, 1);
  L_Omega ~ lkj_corr_cholesky(2);
  to_vector(gamma) ~ normal(0, 5);
  y ~ normal(rows_dot_product(beta[jj] , x), sigma);
}
\end{stancode}

This model also reparameterizes the prior scale \code{tau} to avoid potential problems with the heavy tails of the Cauchy distribution. The statement \code{tau\_unif ~ uniform(0,pi()/2)} can be omitted from the model block because stan increments the log posterior for parameters with uniform priors without it.

% \begin{quote}
% \begin{stancode}
% parameters {
%   vector[3] mu;
%   matrix[3, M] z;
%   cholesky_factor_corr[3] L_Sigma;
%   vector<lower=0>[3] sigma_Sigma;
%   ...
% transformed parameters {
%   matrix[M,3] alpha;
%   alpha
%     = transpose(rep_matrix(mu, M)
%                  + diag_pre_multiply(sigma_Sigma,L_Sigma) * z);
%   ...
% model {
%   to_vector(z) ~ normal(0, 1);
%   gamma ~ normal(0, 5);
%   sigma_Sigma ~ cauchy(0, 2.5);
%   L_Sigma ~ lkj_corr_cholesky(3);
%   ...
% \end{stancode}
% \end{quote}
% %
% Taken together, this Stan program amounts to
% %
% \begin{eqnarray*}
% \sigma & \sim & \mbox{Cauchy}(0, 2.5)
% \\[3pt]
% \Omega & \sim & \mbox{Lkj}(3)
% \\[3pt]
% \Sigma & = & \mbox{diag}(\sigma) \times \Omega \times \mbox{diag}(\sigma)
% \\[3pt]
% \alpha_m & \sim & \mbox{MultiNormal}(\mu, \Sigma)
% \end{eqnarray*}



\section{Prediction, Forecasting, and Backcasting}

Stan models can be used for ``predicting'' the values of arbitrary
model unknowns.  When predictions are about the future, they're called
``forecasts;'' when they are predictions about the past, as in climate
reconstruction or cosmology, they are sometimes called ``backcasts''
(or ``aftcasts'' or ``hindcasts'' or ``antecasts,'' depending on the
author's feelings about the opposite of ``fore'').

\subsection{Programming Predictions}

As a simple example, the following linear regression provides the same
setup for estimating the coefficients \code{beta} as in our very first
example above, using \code{y} for the \code{N} observations and
\code{x} for the \code{N} predictor vectors.  The model parameters and
model for observations are exactly the same as before.

To make predictions, we need to be given the number of predictions,
\code{N\_new}, and their predictor matrix, \code{x\_new}.  The
predictions themselves are modeled as a parameter \code{y\_new}.  The
model statement for the predictions is exactly the same as for the
observations, with the new outcome vector \code{y\_new} and prediction
matrix \code{x\_new}.
%
\begin{stancode}
data {
  int<lower=1> K;
  int<lower=0> N;
  matrix[N, K] x;
  vector[N] y;

  int<lower=0> N_new;
  matrix[N_new, K] x_new;
}
parameters {
  vector[K] beta;
  real<lower=0> sigma;

  vector[N_new] y_new;                  // predictions
}
model {
  y ~ normal(x * beta, sigma);          // observed model

  y_new ~ normal(x_new * beta, sigma);  // prediction model
}
\end{stancode}


\subsection{Predictions as Generated Quantities}

Where possible, the most efficient way to generate predictions is to
use the generated quantities block.  This provides proper Monte Carlo
(not Markov chain Monte Carlo) inference, which can have a much higher
effective sample size per iteration.
%
\begin{stancode}
...data as above...

parameters {
  vector[K] beta;
  real<lower=0> sigma;
}
model {
  y ~ normal(x * beta, sigma);
}
generated quantities {
  vector[N_new] y_new;
  for (n in 1:N_new)
    y_new[n] = normal_rng(x_new[n] * beta, sigma);
}
\end{stancode}
%
Now the data is just as before, but the parameter \code{y\_new} is now
declared as a generated quantity, and the prediction model is
removed from the model and replaced by a pseudo-random draw from a
normal distribution.

\subsubsection{Overflow in Generated Quantities}

It is possible for values to overflow or underflow in generated
quantities.  The problem is that if the result is NaN, then any
constraints placed on the variables will be violated.  It is possible
to check a value assigned by an RNG and reject it if it overflows, but
this is both inefficient and leads to biased posterior estimates.
Instead, the conditions causing overflow, such as trying to generate a
negative binomial random variate with a mean of $2^{31}$.  These must
be intercepted and dealt with, typically be reparameterizing or
reimplementing the random number generator using real values rather
than integers, which are upper-bounded by $2^{31} - 1$ in Stan.


\section{Multivariate Outcomes}

Most regressions are set up to model univariate observations (be they
scalar, boolean, categorical, ordinal, or count).  Even multinomial
regressions are just repeated categorical regressions.  In contrast,
this section discusses regression when each observed value is
multivariate.  To relate multiple outcomes in a regression setting,
their error terms are provided with covariance structure.

This section considers two cases, seemingly unrelated regressions for
continuous multivariate quantities and multivariate probit regression
for boolean multivariate quantities.

\subsection{Seemingly Unrelated Regressions}

The first model considered is the ``seemingly unrelated'' regressions
(SUR) of econometrics where several linear regressions share
predictors and use a covariance error structure rather than
independent errors \citep{Zellner:1962,Greene:2011}.

The model is easy to write down as a regression,
%
\begin{eqnarray*}
 y_n & = & x_n \, \beta + \epsilon_n
\\[4pt]
 \epsilon_n & \sim & \distro{MultiNormal}(0, \Sigma)
\end{eqnarray*}
%
where $x_n$ is a $J$-row-vector of predictors ($x$ is an $(N \times
J)$-matrix), $y_n$ is a $K$-vector of observations, $\beta$ is a $(K
\times J)$-matrix of regression coefficients (vector $\beta_k$ holds
coefficients for outcome $k$), and $\Sigma$ is covariance matrix
governing the error.  As usual, the intercept can be rolled into $x$
as a column of ones.

The basic Stan code is straightforward (though see below for more
optimized code for use with LKJ priors on correlation).
%
\begin{stancode}
data {
  int<lower=1> K;
  int<lower=1> J;
  int<lower=0> N;
  vector[J] x[N];
  vector[K] y[N];
}
parameters {
  matrix[K, J] beta;
  cov_matrix[K] Sigma;
}
model {
  vector[K] mu[N];
  for (n in 1:N)
    mu[n] = beta * x[n];
  y ~ multi_normal(mu, Sigma);
}
\end{stancode}
%
For efficiency, the multivariate normal is vectorized by precomputing
the array of mean vectors and sharing the same covariance matrix.

Following the advice in \refsection{multivariate-hierarchical-priors},
we will place a weakly informative normal prior on the regression
coefficients, an LKJ prior on the correlations and a half-Cauchy prior
on standard deviations.  The covariance structure is parameterized in
terms of Cholesky factors for efficiency and arithmetic stability.
%
\begin{stancode}
...
parameters {
  matrix[K, J] beta;
  cholesky_factor_corr[K] L_Omega;
  vector<lower=0>[K] L_sigma;
}
model {
  vector[K] mu[N];
  matrix[K, K] L_Sigma;

  for (n in 1:N)
    mu[n] = beta * x[n];

  L_Sigma = diag_pre_multiply(L_sigma, L_Omega);

  to_vector(beta) ~ normal(0, 5);
  L_Omega ~ lkj_corr_cholesky(4);
  L_sigma ~ cauchy(0, 2.5);

  y ~ multi_normal_cholesky(mu, L_Sigma);
}
\end{stancode}
%
The Cholesky factor of the covariance matrix is then reconstructed as
a local variable and used in the model by scaling the Cholesky factor
of the correlation matrices. The regression coefficients get a prior
all at once by converting the matrix \code{beta} to a vector.

If required, the full correlation or covariance matrices may be
reconstructed from their Cholesky factors in the generated quantities
block.


\subsection{Multivariate Probit Regression}

The multivariate probit model generates sequences of boolean variables
by applying a step function to the output of a seemingly unrelated
regression.

The observations $y_n$ are $D$-vectors of boolean values (coded 0 for
false, 1 for true).  The values for the observations $y_n$ are based
on latent values $z_n$ drawn from a seemingly unrelated regression
model (see the previous section),
%
\begin{eqnarray*}
 z_n & = & x_n \, \beta + \epsilon_n
\\[4pt]
 \epsilon_n & \sim & \distro{MultiNormal}(0, \Sigma)
\end{eqnarray*}
%
These are then put through the step function to produce a $K$-vector $z_n$
of boolean values with elements defined by
\[
y_{n, k} = \mathrm{I}(z_{n, k} > 0),
\]
where $\mathrm{I}()$ is the indicator function taking the value 1 if its
argument is true and 0 otherwise.

Unlike in the seemingly unrelated regressions case, here the
covariance matrix $\Sigma$ has unit standard deviations (i.e., it is a
correlation matrix).  As with ordinary probit and logistic
regressions, letting the scale vary causes the model (which is defined
only by a cutpoint at 0, not a scale) to be unidentified (see
\citep{Greene:2011}).

Multivariate probit regression can be coded in Stan using the trick
introduced by \cite{AlbertChib:1993}, where the underlying continuous
value vectors $y_n$ are coded as truncated parameters.  The key to
coding the model in Stan is declaring the latent vector $z$ in two
parts, based on whether the corresponding value of $y$ is 0 or 1.
Otherwise, the model is identical to the seemingly unrelated
regression model in the previous section.

First, we introduce a sum function for two-dimensional arrays of
integers;  this is going to help us calculate how many total 1 values
there are in $y$.
%
\begin{stancode}
functions {
  int sum(int[,] a) {
    int s = 0;
    for (i in 1:size(a))
      s += sum(a[i]);
    return s;
  }
}
\end{stancode}
%
The function is trivial, but it's not a built-in for Stan and it's easier to
understand the rest of the model if it's pulled into its own function
so as not to create a distraction.

The data declaration block is much like for the seemingly unrelated
regressions, but the observations \code{y} are now integers
constrained to be 0 or 1.
%
\begin{stancode}
data {
  int<lower=1> K;
  int<lower=1> D;
  int<lower=0> N;
  int<lower=0,upper=1> y[N,D];
  vector[K] x[N];
}
\end{stancode}

After declaring the data, there is a rather involved transformed data
block whose sole purpose is to sort the data array \code{y} into
positive and negative components, keeping track of indexes so that
\code{z} can be easily reassembled in the transformed parameters
block.
%
\begin{stancode}
transformed data {
  int<lower=0> N_pos;
  int<lower=1,upper=N> n_pos[sum(y)];
  int<lower=1,upper=D> d_pos[size(n_pos)];
  int<lower=0> N_neg;
  int<lower=1,upper=N> n_neg[(N * D) - size(n_pos)];
  int<lower=1,upper=D> d_neg[size(n_neg)];

  N_pos = size(n_pos);
  N_neg = size(n_neg);
  {
    int i;
    int j;
    i = 1;
    j = 1;
    for (n in 1:N) {
      for (d in 1:D) {
        if (y[n,d] == 1) {
          n_pos[i] = n;
          d_pos[i] = d;
          i += 1;
        } else {
          n_neg[j] = n;
          d_neg[j] = d;
          j += 1;
        }
      }
    }
  }
}
\end{stancode}
%
The variables \code{N\_pos} and \code{N\_neg} are set to the number of
true (1) and number of false (0) observations in \code{y}.  The loop
then fills in the sequence of indexes for the positive and negative
values in four arrays.

The parameters are declared as follows.
%
\begin{stancode}
parameters {
  matrix[D, K] beta;
  cholesky_factor_corr[D] L_Omega;
  vector<lower=0>[N_pos] z_pos;
  vector<upper=0>[N_neg] z_neg;
}
\end{stancode}
%
These include the regression coefficients \code{beta} and the Cholesky
factor of the correlation matrix, \code{L\_Omega}.  This time there is
no scaling because the covariance matrix has unit scale (i.e., it is a
correlation matrix;  see above).

The critical part of the parameter declaration is that the latent real
value $z$ is broken into positive-constrained and negative-constrained
components, whose size was conveniently calculated in the transformed
data block.  The transformed data block's real work was to allow the
transformed parameter block to reconstruct $z$.
%
\begin{stancode}
transformed parameters {
  vector[D] z[N];
  for (n in 1:N_pos)
    z[n_pos[n], d_pos[n]] = z_pos[n];
  for (n in 1:N_neg)
    z[n_neg[n], d_neg[n]] = z_neg[n];
}
\end{stancode}

At this point, the model is simple, pretty much recreating the
seemingly unrelated regression.
%
\begin{stancode}
model {
  L_Omega ~ lkj_corr_cholesky(4);
  to_vector(beta) ~ normal(0, 5);
  {
    vector[D] beta_x[N];
    for (n in 1:N)
      beta_x[n] = beta * x[n];
    z ~ multi_normal_cholesky(beta_x, L_Omega);
  }
}
\end{stancode}
%
This simple form of model is made possible by the Albert and
Chib-style constraints on \code{z}.

Finally, the correlation matrix itself can be put back together in the
generated quantities block if desired.
%
\begin{stancode}
generated quantities {
  corr_matrix[D] Omega;
  Omega = multiply_lower_tri_self_transpose(L_Omega);
}
\end{stancode}
%
Of course, the same could be done for the seemingly unrelated
regressions in the previous section.

\section{Applications of Pseudorandom Number Generation}

The main application of pseudorandom number generator (PRNGs) is for
posterior inference, including prediction and posterior predictive
checks.  They can also be used for pure data simulation, which is like
a posterior predictive check with no conditioning.  See
\refsection{distributions-prng} for a description of their syntax and
the scope of their usage.

\subsection{Prediction}

Consider predicting unobserved outcomes using linear
regression.  Given predictors $x_1, \ldots, x_N$ and observed outcomes
$y_1,\ldots,y_N$, and assuming a standard linear regression with
intercept $\alpha$, slope $\beta$, and error scale $\sigma$, along with
improper uniform priors, the posterior over the parameters given $x$
and $y$ is
%
\[
p(\alpha, \beta, \sigma \, | \, x, y)
\propto
\prod_{n=1}^N
  \distro{Normal}(y_n \, | \, \alpha + \beta x_n, \sigma).
\]
%
For this model, the posterior predictive inference for a new outcome
$\tilde{y}_m$ given a predictor $\tilde{x}_m$, conditioned on the
observed data $x$ and $y$, is
\[
p(\tilde{y}_n \, | \, \tilde{x}_n, x, y)
= \int_{(\alpha,\beta,\sigma)}
  \distro{Normal}(\tilde{y}_n \, | \, \alpha + \beta \tilde{x}_n, \sigma)
  \times
  p(\alpha, \beta, \sigma \, | \, x, y)
  \
  \mathrm{d}(\alpha,\beta,\sigma).
\]
%
To code the posterior predictive inference in Stan, a standard linear
regression is combined with a random number in the generated
quantities block.
%
\begin{stancode}
data {
  int<lower=0> N;
  vector[N] y;
  vector[N] x;
  int<lower=0> N_tilde;
  vector[N_tilde] x_tilde;
}
parameters {
  real alpha;
  real beta;
  real<lower=0> sigma;
}
model {
  y ~ normal(alpha + beta * x, sigma);
}
generated quantities {
  vector[N_tilde] y_tilde;
  for (n in 1:N_tilde)
    y_tilde[n] = normal_rng(alpha + beta * x_tilde[n], sigma);
}
\end{stancode}
%
Given observed predictors $x$ and outcomes $y$, \code{y\_tilde} will
be drawn according to $p(\tilde{y} \, | \, \tilde{x}, y, x)$.  This
means that, for example, the posterior mean for \code{y\_tilde} is the
estimate of the outcome that minimizes expected square error
(conditioned on the data and model, of course).

\subsection{Posterior Predictive Checks}

A good way to investigate the fit of a model to the data, a critical
step in Bayesian data analysis, is to generate simulated data
according to the parameters of the model.  This is carried out with
exactly the same procedure as before, only the observed data
predictors $x$ are used in place of new predictors $\tilde{x}$ for
unobserved outcomes.  If the model fits the data well, the predictions
for $\tilde{y}$ based on $x$ should match the observed data $y$.

To code posterior predictive checks in Stan requires only a slight
modification of the prediction code to use $x$ and $N$ in place of
$\tilde{x}$ and $\tilde{N}$,
%
\begin{stancode}
generated quantities {
  vector[N] y_tilde;
  for (n in 1:N)
    y_tilde[n] = normal_rng(alpha + beta * x[n], sigma);
}
\end{stancode}
%
\cite{GelmanEtAl:2013} recommend choosing several posterior draws
$\tilde{y}^{(1)}, \ldots, \tilde{y}^{(M)}$ and plotting each of them
alongside the data $y$ that was actually observed.  If the model fits
well, the simulated $\tilde{y}$ will look like the actual data $y$.




\chapter{Time-Series Models}\label{time-series.chapter}

\noindent
Times series data come arranged in temporal order.  This chapter
presents two kinds of time series models, regression-like models such
as autoregressive and moving average models, and hidden Markov models.

\refchapter{gaussian-processes} presents Gaussian processes, which may
also be used for time-series (and spatial) data.


\section{Autoregressive Models}\label{autoregressive.section}

A first-order autoregressive model (AR(1)) with normal noise takes
each point $y_n$ in a sequence $y$ to be generated according to
%
\[
y_n \sim \distro{Normal}(\alpha + \beta y_{n-1}, \sigma).
\]
%
That is, the expected value of $y_n$ is $\alpha + \beta y_{n-1}$, with
noise scaled as $\sigma$.

\subsection{AR(1) Models}

With improper flat priors on the regression coefficients for slope
($\beta$), intercept ($\alpha$), and noise scale ($\sigma$),
the Stan program for the AR(1) model is as follows.
%
\begin{stancode}
data {
  int<lower=0> N;
  vector[N] y;
}
parameters {
  real alpha;
  real beta;
  real<lower=0> sigma;
}
model {
  for (n in 2:N)
    y[n] ~ normal(alpha + beta * y[n-1], sigma);
}
\end{stancode}
%
The first observed data point, \code{y[1]}, is not modeled here
because there is nothing to condition on; instead, it acts to
condition \code{y[2]}.  This model also uses an improper prior for
\code{sigma}, but there is no obstacle to adding an informative prior
if information is available on the scale of the changes in \code{y}
over time, or a weakly informative prior to help guide inference if
rough knowledge of the scale of \code{y} is available.

\subsubsection{Slicing for Efficiency}

Although perhaps a bit more difficult to read, a much more efficient
way to write the above model is by slicing the vectors, with the model
above being replaced with the one-liner
%
\begin{stancode}
model {
  y[2:N] ~ normal(alpha + beta * y[1:(N - 1)], sigma);
}
\end{stancode}
%
The left-hand side slicing operation pulls out the last $N-1$
elements and the right-hand side version pulls out the first $N-1$.



\subsection{Extensions to the AR(1) Model}

Proper priors of a range of different families may be added for the
regression coefficients and noise scale.  The normal noise model can
be changed to a Student-$t$ distribution or any other distribution
with unbounded support.  The model could also be made hierarchical if
multiple series of observations are available.

To enforce the estimation of a stationary AR(1) process, the slope
coefficient \code{beta} may be constrained with bounds as follows.
%
\begin{stancode}
real<lower=-1,upper=1> beta;
\end{stancode}
%
In practice, such a constraint is not recommended.  If the data is not
stationary, it is best to discover this while fitting the model.
Stationary parameter estimates can be encouraged with a prior favoring
values of \code{beta} near zero.


\subsection{AR(2) Models}

Extending the order of the model is also straightforward.  For
example, an AR(2) model could be coded with the second-order
coefficient \code{gamma} and the following model statement.
%
\begin{stancode}
for (n in 3:N)
  y[n] ~ normal(alpha + beta*y[n-1] + gamma*y[n-2], sigma);
\end{stancode}


\subsection{AR($K$) Models}

A general model where the order is itself given as data can be coded
by putting the coefficients in an array and computing the linear
predictor in a loop.
%
\begin{stancode}
data {
  int<lower=0> K;
  int<lower=0> N;
  real y[N];
}
parameters {
  real alpha;
  real beta[K];
  real sigma;
}
model {
  for (n in (K+1):N) {
    real mu = alpha;
    for (k in 1:K)
      mu += beta[k] * y[n-k];
    y[n] ~ normal(mu, sigma);
  }
}
\end{stancode}

\subsection{ARCH(1) Models}

Econometric and financial time-series models usually assume
heteroscedasticity (i.e., they allow the scale of the noise terms
defining the series to vary over time).
The simplest such model is the autoregressive conditional
heteroscedasticity (ARCH) model \citep{Engle:1982}.  Unlike the
autoregressive model AR(1), which modeled the mean of the series as
varying over time but left the noise term fixed, the ARCH(1) model
takes the scale of the noise terms to vary over time but leaves the
mean term fixed.  Of course, models could be defined where both the
mean and scale vary over time; the econometrics literature presents a
wide range of time-series modeling choices.

The ARCH(1) model is typically presented as the following sequence of
equations, where $r_t$ is the observed return at time point $t$
and $\mu$, $\alpha_0$, and $\alpha_1$ are unknown regression coefficient parameters.
%
\begin{eqnarray*}
r_t & = & \mu + a_t
\\[2pt]
a_t & = & \sigma_t \epsilon_t
\\[2pt]
\epsilon_t & \sim & \distro{Normal}(0,1)
\\[2pt]
\sigma^2_t & = & \alpha_0 + \alpha_1 a_{t-1}^2
\end{eqnarray*}
%
In order to ensure the noise terms $\sigma^2_t$ are positive, the
scale coefficients are constrained to be positive, $\alpha_0, \alpha_1
> 0$.  To ensure stationarity of the time series, the slope is
constrained to to be less than one, $\alpha_1 < 1$.%
%
\footnote{In practice, it can be useful to remove the constraint to
  test whether a non-stationary set of coefficients provides a better
  fit to the data.  It can also be useful to add a trend term to the
  model, because an unfitted trend will manifest as non-stationarity.}
%
The ARCH(1) model may be coded directly in Stan as follows.
%
\begin{stancode}
data {
  int<lower=0> T;   // number of time points
  real r[T];        // return at time t
}
parameters {
  real mu;                       // average return
  real<lower=0> alpha0;          // noise intercept
  real<lower=0,upper=1> alpha1;  // noise slope
}
model {
  for (t in 2:T)
    r[t] ~ normal(mu, sqrt(alpha0 + alpha1 * pow(r[t-1] - mu,2)));
}
\end{stancode}
%
The loop in the model is defined so that the return at time $t=1$ is
not modeled; the model in the next section shows how to model the
return at $t=1$.  The model can be vectorized to be more efficient;
the model in the next section provides an example.

\section{Modeling Temporal Heteroscedasticity}

A set of variables is homoscedastic if their variances are all the
same; the variables are heteroscedastic if they do not all have the
same variance.  Heteroscedastic time-series models allow the noise
term to vary over time.

\subsection{GARCH(1,1) Models}

The basic generalized autoregressive conditional heteroscedasticity
(GARCH) model, GARCH(1,1), extends the ARCH(1) model by including the
squared previous difference in return from the mean at time $t-1$ as a
predictor of volatility at time $t$, defining
%
\[
\sigma^2_t = \alpha_0 + \alpha_1 a^2_{t-1} + \beta_1 \sigma^2_{t-1}.
\]
%
To ensure the scale term is positive and the resulting time series
stationary, the coefficients must all satisfy $\alpha_0, \alpha_1,
\beta_1 > 0$ and the slopes $\alpha_1 + \beta_1 < 1$.
%
\begin{stancode}
data {
  int<lower=0> T;
  real r[T];
  real<lower=0> sigma1;
}
parameters {
  real mu;
  real<lower=0> alpha0;
  real<lower=0,upper=1> alpha1;
  real<lower=0,upper=(1-alpha1)> beta1;
}
transformed parameters {
  real<lower=0> sigma[T];
  sigma[1] = sigma1;
  for (t in 2:T)
    sigma[t] = sqrt(alpha0
                     + alpha1 * pow(r[t-1] - mu, 2)
                     + beta1 * pow(sigma[t-1], 2));
}
model {
  r ~ normal(mu, sigma);
}
\end{stancode}
%
To get the recursive definition of the volatility regression off the
ground, the data declaration includes a non-negative value
\code{sigma1} for the scale of the noise at $t = 1$.

The constraints are coded directly on the parameter declarations.
This declaration is order-specific in that the constraint on \code{beta1}
depends on the value of \code{alpha1}.

A transformed parameter array of non-negative values \code{sigma} is
used to store the scale values at each time point.  The definition of
these values in the transformed parameters block is where the
regression is now defined.  There is an intercept \code{alpha0}, a
slope \code{alpha1} for the squared difference in return from the mean
at the previous time, and a slope \code{beta1} for the previous noise
scale squared.  Finally, the whole regression is inside the
\code{sqrt} function because Stan requires scale (deviation) parameters (not
variance parameters) for the normal distribution.

With the regression in the transformed parameters block, the model
reduces a single vectorized sampling statement.  Because \code{r} and
\code{sigma} are of length \code{T}, all of the data is modeled
directly.


\section{Moving Average Models}

A moving average model uses previous errors as predictors for future
outcomes.  For a moving average model of order $Q$, $\mbox{MA}(Q)$,
there is an overall mean parameter $\mu$ and regression coefficients
$\theta_q$ for previous error terms.  With $\epsilon_t$ being the
noise at time $t$, the model for outcome $y_t$ is defined by
\[
y_t = \mu + \theta_1 \epsilon_{t-1} + \cdots + \theta_Q \epsilon_{t-Q}
+ \epsilon_t,
\]
with the noise term $\epsilon_t$ for outcome $y_t$ modeled as
normal,
\[
\epsilon_t \sim \distro{Normal}(0,\sigma).
\]
In a proper Bayesian model, the parameters $\mu$, $\theta$, and
$\sigma$ must all be given priors.

\subsection{$\mbox{MA}(2)$ Example}

An $\mbox{MA}(2)$ model can be coded in Stan as follows.
%
\begin{stancode}
data {
  int<lower=3> T;  // number of observations
  vector[T] y;     // observation at time T
}
parameters {
  real mu;              // mean
  real<lower=0> sigma;  // error scale
  vector[2] theta;      // lag coefficients
}
transformed parameters {
  vector[T] epsilon;    // error terms
  epsilon[1] = y[1] - mu;
  epsilon[2] = y[2] - mu - theta[1] * epsilon[1];
  for (t in 3:T)
    epsilon[t] = ( y[t] - mu
                    - theta[1] * epsilon[t - 1]
                    - theta[2] * epsilon[t - 2] );
}
model {
  mu ~ cauchy(0, 2.5);
  theta ~ cauchy(0, 2.5);
  sigma ~ cauchy(0, 2.5);
  for (t in 3:T)
    y[t] ~ normal(mu
                  + theta[1] * epsilon[t - 1]
                  + theta[2] * epsilon[t - 2],
                  sigma);
}
\end{stancode}
%
The error terms $\epsilon_t$ are defined as transformed parameters in
terms of the observations and parameters.  The definition of the
sampling statement (defining the likelihood) follows the definition,
which can only be applied to $y_n$ for $n > Q$.  In this example, the
parameters are all given Cauchy (half-Cauchy for $\sigma$) priors,
although other priors can be used just as easily.

This model could be improved in terms of speed by vectorizing the
sampling statement in the model block.  Vectorizing the calculation of
the $\epsilon_t$ could also be sped up by using a dot product instead
of a loop.


\subsection{Vectorized $\mbox{MA}(Q)$ Model}

A general $\mbox{MA}(Q)$ model with a vectorized sampling probability
may be defined as follows.
%
\begin{stancode}
data {
  int<lower=0> Q;  // num previous noise terms
  int<lower=3> T;  // num observations
  vector[T] y;     // observation at time t
}
parameters {
  real mu;              // mean
  real<lower=0> sigma;  // error scale
  vector[Q] theta;      // error coeff, lag -t
}
transformed parameters {
  vector[T] epsilon;    // error term at time t
  for (t in 1:T) {
    epsilon[t] = y[t] - mu;
    for (q in 1:min(t - 1, Q))
      epsilon[t] = epsilon[t] - theta[q] * epsilon[t - q];
  }
}
model {
  vector[T] eta;
  mu ~ cauchy(0, 2.5);
  theta ~ cauchy(0, 2.5);
  sigma ~ cauchy(0, 2.5);
  for (t in 1:T) {
    eta[t] = mu;
    for (q in 1:min(t - 1, Q))
      eta[t] = eta[t] + theta[q] * epsilon[t - q];
  }
  y ~ normal(eta, sigma);
}
\end{stancode}
%
Here all of the data is modeled, with missing terms just dropped from
the regressions as in the calculation of the error terms.  Both models
converge very quickly and mix very well at convergence, with the
vectorized model being quite a bit faster (per iteration, not to
converge --- they compute the same model).


\section{Autoregressive Moving Average Models}

Autoregressive moving-average models (ARMA), combine the predictors
of the autoregressive model and the moving average model.  An
ARMA(1,1) model, with a single state of history, can be encoded in
Stan as follows.
%
\begin{stancode}
data {
  int<lower=1> T;            // num observations
  real y[T];                 // observed outputs
}
parameters {
  real mu;                   // mean coeff
  real phi;                  // autoregression coeff
  real theta;                // moving avg coeff
  real<lower=0> sigma;       // noise scale
}
model {
  vector[T] nu;              // prediction for time t
  vector[T] err;             // error for time t
  nu[1] = mu + phi * mu;    // assume err[0] == 0
  err[1] = y[1] - nu[1];
  for (t in 2:T) {
    nu[t] = mu + phi * y[t-1] + theta * err[t-1];
    err[t] = y[t] - nu[t];
  }
  mu ~ normal(0, 10);         // priors
  phi ~ normal(0, 2);
  theta ~ normal(0, 2);
  sigma ~ cauchy(0, 5);
  err ~ normal(0, sigma);    // likelihood
}
\end{stancode}
%
The data is declared in the same way as the other time-series
regressions and the parameters are documented in the code.

In the model block, the local vector \code{nu} stores the predictions
and \code{err} the errors.  These are computed similarly to the
errors in the moving average models described in the previous section.

The priors are weakly informative for stationary processes.  The
likelihood only involves the error term, which is efficiently
vectorized here.

Often in models such as these, it is desirable to inspect the
calculated error terms.  This could easily be accomplished in Stan by
declaring \code{err} as a transformed parameter, then defining it the
same way as in the model above.  The vector \code{nu} could still be a
local variable, only now it will be in the transformed parameter block.

Wayne Folta suggested encoding the model without local vector
variables as follows.
%
\begin{stancode}
model {
  real err;
  mu ~ normal(0, 10);
  phi ~ normal(0, 2);
  theta ~ normal(0, 2);
  sigma ~ cauchy(0, 5);
  err = y[1] - mu + phi * mu;
  err ~ normal(0, sigma);
  for (t in 2:T) {
    err = y[t] - (mu + phi * y[t-1] + theta * err);
    err ~ normal(0, sigma);
  }
}
\end{stancode}
%
This approach to ARMA models provides a nice example of how local
variables, such as \code{err} in this case, can be reused in Stan.
Folta's approach could be extended to higher order moving-average
models by storing more than one error term as a local variable and
reassigning them in the loop.

Both encodings are very fast.  The original encoding has the advantage
of vectorizing the normal distribution, but it uses a bit more memory.
A halfway point would be to vectorize just \code{err}.

\subsection{Identifiability and Stationarity}%

MA and ARMA models are not identifiable if the roots of the
characteristic polynomial for the MA part lie inside the unit circle,
so it's necessary to add the following constraint.%
%
\footnote{This subsection is a lightly edited comment of Jonathan
  Gilligan's on GitHub; see
  \url{https://github.com/stan-dev/stan/issues/1617\#issuecomment-160249142}.}
%
\begin{stancode}
real<lower = -1, upper = 1> theta;
\end{stancode}
%
When the model is run without the constraint, using synthetic data
generated from the model, the simulation can sometimes find modes for
(\code{theta}, \code{phi}) outside the $[-1,1]$ interval, which
creates a multiple mode problem in the posterior and also causes the
NUTS tree depth to get very large (often above 10). Adding the
constraint both improves the accuracy of the posterior and
dramatically reduces the tree depth, which speeds up the simulation
considerably (typically by much more than an order of magnitude).

Further, unless one thinks that the process is really non-stationary,
it's worth adding the following constraint to ensure stationarity.
%
\begin{stancode}
read<lower = -1, upper = 1> phi;
\end{stancode}



\section{Stochastic Volatility Models}

Stochastic volatility models treat the volatility (i.e., variance) of
a return on an asset, such as an option to buy a security, as
following a latent stochastic process in discrete time
\citep{KimShephardChib:1998}.  The data consist of mean corrected
(i.e., centered) returns $y_t$ on an underlying asset at $T$ equally
spaced time points.  Kim et al.\ formulate a typical stochastic
volatility model using the following regression-like equations, with a
latent parameter $h_t$ for the log volatility, along with parameters
$\mu$ for the mean log volatility, and $\phi$ for the persistence of
the volatility term.  The variable $\epsilon_t$ represents the
white-noise shock (i.e., multiplicative error) on the asset return at
time $t$, whereas $\delta_t$ represents the shock on volatility at
time $t$.
\[
y_t = \epsilon_t \exp(h_t / 2),
\]
\[
h_{t+1} = \mu + \phi (h_t - \mu) + \delta_t \sigma
\]
\[
h_1 \sim \distro{Normal}\left( \mu, \frac{\sigma}{\sqrt{1 - \phi^2}} \right)
\]
\[
\epsilon_t \sim \distro{Normal}(0,1); \ \ \ \ \  \delta_t \sim \distro{Normal}(0,1)
\]
%
Rearranging the first line, $\epsilon_t = y_t \exp(-h_t / 2)$,
allowing the sampling distribution for $y_t$ to be written as
\[
y_t \sim \distro{Normal}(0,\exp(h_t/2)).
\]
The recurrence equation for $h_{t+1}$ may be combined with the
scaling and sampling of $\delta_t$ to yield the sampling distribution
\[
h_t \sim \distro{Normal}(\mu + \phi(h_t - \mu), \sigma).
\]
This formulation can be directly encoded, as shown in the following
Stan model.
%
\begin{stancode}
data {
  int<lower=0> T;   // # time points (equally spaced)
  vector[T] y;      // mean corrected return at time t
}
parameters {
  real mu;                     // mean log volatility
  real<lower=-1,upper=1> phi;  // persistence of volatility
  real<lower=0> sigma;         // white noise shock scale
  vector[T] h;                 // log volatility at time t
}
model {
  phi ~ uniform(-1, 1);
  sigma ~ cauchy(0, 5);
  mu ~ cauchy(0, 10);
  h[1] ~ normal(mu, sigma / sqrt(1 - phi * phi));
  for (t in 2:T)
    h[t] ~ normal(mu + phi * (h[t - 1] -  mu), sigma);
  for (t in 1:T)
    y[t] ~ normal(0, exp(h[t] / 2));
}
\end{stancode}
%
Compared to the Kim et al.\ formulation, the Stan model adds priors
for the parameters $\phi$, $\sigma$, and $\mu$.  Note that the shock
terms $\epsilon_t$ and $\delta_t$ do not appear explicitly in the
model, although they could be calculated efficiently in a generated
quantities block.

The posterior of a stochastic volatility model such as this one
typically has high posterior variance.  For example, simulating 500
data points from the above model with $\mu = -1.02$, $\phi = 0.95$,
and $\sigma = 0.25$ leads to 95\% posterior intervals for $\mu$ of
$(-1.23, -0.54)$, for $\phi$ of $(0.82,0.98 )$ and for $\sigma$ of
$(0.16,0.38)$.

The samples using NUTS show a high degree of autocorrelation among the
samples, both for this model and the stochastic volatility model
evaluated in \citep{Hoffman-Gelman:2011, Hoffman-Gelman:2014}.
Using a non-diagonal mass
matrix provides faster convergence and more effective samples than a
diagonal mass matrix, but will not scale to large values of $T$.

It is relatively straightforward to speed up the effective samples per
second generated by this model by one or more orders of magnitude.
First, the sampling statements for return $y$ is easily vectorized to
%
\begin{stancode}
y ~ normal(0, exp(h / 2));
\end{stancode}
%
This speeds up the iterations, but does not change the effective
sample size because the underlying parameterization and log
probability function have not changed.  Mixing is improved by by
reparameterizing in terms of a standardized volatility, then
rescaling.  This requires a standardized parameter \code{h\_std} to be
declared instead of \code{h}.
\begin{stancode}
parameters {
  ...
  vector[T] h_std;             // std log volatility time t
\end{stancode}
%
The original value of \code{h} is then defined in a transformed
parameter block.
%
\begin{stancode}
transformed parameters {
  vector[T] h = h_std * sigma;  // now h ~ normal(0, sigma)
  h[1] /= sqrt(1 - phi * phi);  // rescale h[1]
  h += mu;
  for (t in 2:T)
    h[t] += phi * (h[t-1] - mu);
}
\end{stancode}
%
The first assignment rescales \code{h\_std} to have a
$\distro{Normal}(0,\sigma)$ distribution and temporarily assigns it to
\code{h}.  The second assignment rescales \code{h[1]} so that its
prior differs from that of \code{h[2]} through \code{h[T]}.  The next
assignment supplies a \code{mu} offset, so that \code{h[2]} through
\code{h[T]} are now distributed $\distro{Normal}(\mu,\sigma)$; note
that this shift must be done after the rescaling of \code{h[1]}.  The
final loop adds in the moving average so that \code{h[2]} through
\code{h[T]} are appropriately modeled relative to \code{phi} and
\code{mu}.

As a final improvement, the sampling statement for \code{h[1]} and
loop for sampling \code{h[2]} to \code{h[T]} are replaced with a
single vectorized unit normal sampling statement.
%
\begin{stancode}
model {
  ...
  h_std ~ normal(0, 1);
\end{stancode}
%
Although the original model can take hundreds and sometimes thousands
of iterations to converge, the reparameterized model reliably
converges in tens of iterations.  Mixing is also dramatically
improved, which results in higher effective sample sizes per
iteration.  Finally, each iteration runs in roughly a quarter of the
time of the original iterations.

\section{Hidden Markov Models}\label{hmms.section}

A hidden Markov model (HMM) generates a sequence of $T$ output
variables $y_t$ conditioned on a parallel sequence of latent
categorical state variables $z_t \in \{1,\ldots, K\}$.  These
``hidden'' state variables are assumed to form a Markov chain so that
$z_t$ is conditionally independent of other variables given $z_{t-1}$.
This Markov chain is parameterized by a transition matrix $\theta$
where $\theta_k$ is a $K$-simplex for $k \in \{1,\ldots, K\}$.  The
probability of transitioning to state $z_t$ from state $z_{t-1}$ is
\[
z_t \sim \distro{Categorical}(\theta_{z[t-1]}).
\]
The output $y_t$ at time $t$ is generated conditionally independently
based on the latent state $z_t$.

This section describes HMMs with a simple categorical model for
outputs $y_t \in \{1,\ldots,V\}$.  The categorical distribution for
latent state $k$ is parameterized by a $V$-simplex $\phi_k$.  The
observed output $y_t$ at time $t$ is generated based on the hidden
state indicator $z_t$ at time $t$,
\[
y_t \sim \distro{Categorical}(\phi_{z[t]}).
\]
In short, HMMs form a discrete mixture model where the mixture
component indicators form a latent Markov chain.



\subsection{Supervised Parameter Estimation}

In the situation where the hidden states are known, the following
naive model can be used to fit the parameters $\theta$ and $\phi$.
%
\begin{stancode}
data {
  int<lower=1> K;  // num categories
  int<lower=1> V;  // num words
  int<lower=0> T;  // num instances
  int<lower=1,upper=V> w[T]; // words
  int<lower=1,upper=K> z[T]; // categories
  vector<lower=0>[K] alpha;  // transit prior
  vector<lower=0>[V] beta;   // emit prior
}
parameters {
  simplex[K] theta[K];  // transit probs
  simplex[V] phi[K];    // emit probs
}
model {
  for (k in 1:K)
    theta[k] ~ dirichlet(alpha);
  for (k in 1:K)
    phi[k] ~ dirichlet(beta);
  for (t in 1:T)
    w[t] ~ categorical(phi[z[t]]);
  for (t in 2:T)
    z[t] ~ categorical(theta[z[t - 1]]);
}
\end{stancode}
%
Explicit Dirichlet priors have been provided for $\theta_k$ and
$\phi_k$; dropping these two statements would implicitly take the
prior to be uniform over all valid simplexes.

\subsection{Start-State and End-State Probabilities}

Although workable, the above description of HMMs is incomplete because
the start state $z_1$ is not modeled (the index runs from 2 to $T$).
If the data are conceived as a subsequence of a long-running process,
the probability of $z_1$ should be set to the stationary state
probabilities in the Markov chain.  In this case, there is no distinct
end to the data, so there is no need to model the probability that the
sequence ends at $z_T$.

An alternative conception of HMMs is as models of finite-length
sequences.  For example, human language sentences have distinct
starting distributions (usually a capital letter) and ending
distributions (usually some kind of punctuation).  The simplest way to
model the sequence boundaries is to add a new latent state $K+1$,
generate the first state from a categorical distribution with
parameter vector $\theta_{K+1}$, and restrict the transitions so that
a transition to state $K+1$ is forced to occur at the end of the
sentence and is prohibited elsewhere.

\subsection{Calculating Sufficient Statistics}

The naive HMM estimation model presented above can be sped up
dramatically by replacing the loops over categorical distributions
with a single multinomial distribution.%
%
\footnote{The program is available in the Stan example model repository;
see \url{http://mc-stan.org/documentation}.}
%
The data is declared as before, but now a transformed data blocks
computes the sufficient statistics for estimating the transition and
emission matrices.
%
\begin{stancode}
transformed data {
  int<lower=0> trans[K, K];
  int<lower=0> emit[K, V];
  for (k1 in 1:K)
    for (k2 in 1:K)
      trans[k1, k2] = 0;
  for (t in 2:T)
    trans[z[t - 1], z[t]] += 1;
  for (k in 1:K)
    for (v in 1:V)
      emit[k,v] = 0;
  for (t in 1:T)
    emit[z[t], w[t]] += 1;
}
\end{stancode}
%
The likelihood component of the model based on looping over the input
is replaced with multinomials as follows.
%
\begin{stancode}
model {
  ...
  for (k in 1:K)
    trans[k] ~ multinomial(theta[k]);
  for (k in 1:K)
    emit[k] ~ multinomial(phi[k]);
}
\end{stancode}
%
In a continuous HMM with normal emission probabilities could be sped
up in the same way by computing sufficient statistics.

\subsection{Analytic Posterior}

With the Dirichlet-multinomial HMM, the posterior can be computed
analytically because the Dirichlet is the conjugate prior to the
multinomial.  The following example%
%
\footnote{The program is available in the Stan example model repository;
see \url{http://mc-stan.org/documentation}.}
%
illustrates how a Stan model can define the posterior analytically.
This is possible in the Stan language because the model only needs to
define the conditional probability of the parameters given the data up
to a proportion, which can be done by defining the (unnormalized)
joint probability or the (unnormalized) conditional posterior, or
anything in between.

The model has the same data and parameters as the previous models, but
now computes the posterior Dirichlet parameters in the transformed
data block.
%
\begin{stancode}
transformed data {
  vector<lower=0>[K] alpha_post[K];
  vector<lower=0>[V] beta_post[K];
  for (k in 1:K)
    alpha_post[k] = alpha;
  for (t in 2:T)
    alpha_post[z[t-1], z[t]] += 1;
  for (k in 1:K)
    beta_post[k] = beta;
  for (t in 1:T)
    beta_post[z[t], w[t]] += 1;
}
\end{stancode}
%
The posterior can now be written analytically as follows.
%
\begin{stancode}
model {
  for (k in 1:K)
    theta[k] ~ dirichlet(alpha_post[k]);
  for (k in 1:K)
    phi[k] ~ dirichlet(beta_post[k]);
}
\end{stancode}


\subsection{Semisupervised Estimation}

HMMs can be estimated in a fully unsupervised fashion without any data
for which latent states are known.  The resulting posteriors are
typically extremely multimodal.  An intermediate solution is to use
semisupervised estimation, which is based on a combination of
supervised and unsupervised data.  Implementing this estimation
strategy in Stan requires calculating the probability of an output
sequence with an unknown state sequence.  This is a marginalization
problem, and for HMMs, it is computed with the so-called forward
algorithm.

In Stan, the forward algorithm is coded as follows.%
%
\footnote{The program is available in the Stan example model repository;
see \url{http://mc-stan.org/documentation}.}
%
First, two additional data variable are declared for the unsupervised
data.
%
\begin{stancode}
data {
  ...
  int<lower=1> T_unsup;  // num unsupervised items
  int<lower=1,upper=V> u[T_unsup]; // unsup words
  ...
\end{stancode}
%
The model for the supervised data does not change; the unsupervised
data is handled with the following Stan implementation of the forward
algorithm.
%
\begin{stancode}
model {
 ...
  {
    real acc[K];
    real gamma[T_unsup, K];
    for (k in 1:K)
      gamma[1, k] = log(phi[k, u[1]]);
    for (t in 2:T_unsup) {
      for (k in 1:K) {
        for (j in 1:K)
          acc[j] = gamma[t-1, j] + log(theta[j, k]) + log(phi[k, u[t]]);
        gamma[t, k] = log_sum_exp(acc);
      }
    }
    target += log_sum_exp(gamma[T_unsup]);
  }
\end{stancode}
%
The forward values \code{gamma[t,~k]} are defined to be the log
marginal probability of the inputs \code{u[1],...,u[t]} up to time
\code{t} and the latent state being equal to \code{k} at time
\code{t}; the previous latent states are marginalized out.  The first
row of \code{gamma} is initialized by setting \code{gamma[1,~k]} equal
to the log probability of latent state \code{k} generating the first
output \code{u[1]}; as before, the probability of the first latent
state is not itself modeled.  For each subsequent time \code{t} and
output \code{j}, the value \code{acc[j]} is set to the probability of
the latent state at time \code{t-1} being \code{j}, plus the log
transition probability from state \code{j} at time \code{t-1} to state
\code{k} at time \code{t}, plus the log probability of the output
\code{u[t]} being generated by state \code{k}.  The
\code{log\_sum\_exp} operation just multiplies the probabilities for
each prior state \code{j} on the log scale in an arithmetically stable
way.

The brackets provide the scope for the local variables \code{acc} and
\code{gamma}; these could have been declared earlier, but it is
clearer to keep their declaration near their use.


\subsection{Predictive Inference}

Given the transition and emission parameters, $\theta_{k, k'}$ and
$\phi_{k,v}$ and an observation sequence $u_1,\ldots,u_T \in \{
1,\ldots,V \}$, the Viterbi (dynamic programming) algorithm
computes the state sequence which is most likely to have generated the
observed output $u$.

The Viterbi algorithm can be coded in Stan in the generated quantities
block as follows.  The predictions here is the most likely state
sequence \code{y\_star[1], ..., y\_star[T\_unsup]} underlying the
array of observations \code{u[1], ..., u[T\_unsup]}.  Because this
sequence is determined from the transition probabilities
\code{theta} and emission probabilities \code{phi}, it may be
different from sample to sample in the posterior.
%
\begin{stancode}
generated quantities {
  int<lower=1,upper=K> y_star[T_unsup];
  real log_p_y_star;
  {
    int back_ptr[T_unsup, K];
    real best_logp[T_unsup, K];
    real best_total_logp;
    for (k in 1:K)
      best_logp[1, K] = log(phi[k, u[1]]);
    for (t in 2:T_unsup) {
      for (k in 1:K) {
        best_logp[t, k] = negative_infinity();
        for (j in 1:K) {
          real logp;
          logp = best_logp[t-1, j]
                  + log(theta[j, k]) + log(phi[k, u[t]]);
          if (logp > best_logp[t, k]) {
            back_ptr[t, k] = j;
            best_logp[t, k] = logp;
          }
        }
      }
    }
    log_p_y_star = max(best_logp[T_unsup]);
    for (k in 1:K)
      if (best_logp[T_unsup, k] == log_p_y_star)
        y_star[T_unsup] = k;
    for (t in 1:(T_unsup - 1))
      y_star[T_unsup - t] = back_ptr[T_unsup - t + 1,
                                      y_star[T_unsup - t + 1]];
  }
}
\end{stancode}
%
The bracketed block is used to make the three variables
\code{back\_ptr}, \code{best\_logp}, and \code{best\_total\_logp}
local so they will not be output.  The variable \code{y\_star} will
hold the label sequence with the highest probability given the input
sequence \code{u}.  Unlike the forward algorithm, where the
intermediate quantities were total probability, here they consist of
the maximum probability \code{best\_logp[t,~k]} for the sequence up to
time \code{t} with final output category \code{k} for time \code{t},
along with a backpointer to the source of the link.  Following the
backpointers from the best final log probability for the final time
\code{t} yields the optimal state sequence.

This inference can be run for the same unsupervised outputs \code{u}
as are used to fit the semisupervised model.  The above code can be
found in the same model file as the unsupervised fit.  This is the
Bayesian approach to inference, where the data being reasoned about is
used in a semisupervised way to train the model.  It is not
``cheating'' because the underlying states for \code{u} are never
observed --- they are just estimated along with all of the other
parameters.

If the outputs \code{u} are not used for semisupervised estimation but
simply as the basis for prediction, the result is equivalent to what
is represented in the BUGS modeling language via the cut operation.
That is, the model is fit independently of \code{u}, then those
parameters used to find the most likely state to have generated
\code{u}.


\chapter{Missing Data \& Partially Known Parameters}

\noindent
Bayesian inference supports a very general approach to missing data in
which any missing data item is represented as a parameter that is
estimated in the posterior \citep{GelmanEtAl:2013}.  If the missing
data is not explicitly modeled, as in the predictors for most
regression models, then the result is an improper prior on the
parameter representing the missing predictor.

Mixing arrays of observed and missing data can be difficult to
include in Stan, partly because it can be tricky to model discrete
unknowns in Stan and partly because unlike some other statistical
languages (for example, R and Bugs), Stan requires observed and
unknown quantities to be defined in separate places in the model. Thus
it can be necessary to include code in a Stan program to splice
together observed and missing parts of a data structure.  Examples are
provided later in the chapter.

\section{Missing Data}

Stan treats variables declared in the \code{data} and
\code{transformed data} blocks as known and the variables in the
\code{parameters} block as unknown.

An example involving missing normal observations%
%
\footnote{A more meaningful estimation example would involve a
  regression of the observed and missing observations using predictors
  that were known for each and specified in the \code{data} block.}
%
could be coded as follows.
%
\begin{stancode}
data {
  int<lower=0> N_obs;
  int<lower=0> N_mis;
  real y_obs[N_obs];
}
parameters {
  real mu;
  real<lower=0> sigma;
  real y_mis[N_mis];
}
model {
  y_obs ~ normal(mu, sigma);
  y_mis ~ normal(mu, sigma);
}
\end{stancode}
%
The number of observed and missing data points are coded as data with
non-negative integer variables \code{N\_obs} and \code{N\_mis}.  The
observed data is provided as an array data variable \code{y\_obs}.
The missing data is coded as an array parameter, \code{y\_mis}.  The
ordinary parameters being estimated, the location \code{mu} and scale
\code{sigma}, are also coded as parameters.  The model is vectorized
on the observed and missing data; combining them in this case would be
less efficient because the data observations would be promoted and
have needless derivatives calculated.


\section{Partially Known Parameters}\label{partially-known-parameters.section}

In some situations, such as when a multivariate probability function
has partially observed outcomes or parameters, it will be necessary to
create a vector mixing known (data) and unknown (parameter) values.
This can be done in Stan by creating a vector or array in the
\code{transformed parameters} block and assigning to it.

The following example involves a bivariate covariance matrix in which the
variances are known, but the covariance is not.
%
\begin{stancode}
data {
  int<lower=0> N;
  vector[2] y[N];
  real<lower=0> var1;     real<lower=0> var2;
}
transformed data {
  real<lower=0> max_cov = sqrt(var1 * var2);
  real<upper=0> min_cov = -max_cov;
}
parameters {
  vector[2] mu;
  real<lower=min_cov, upper=max_cov> cov;
}
transformed parameters {
  matrix[2, 2] Sigma;
  Sigma[1, 1] = var1;     Sigma[1, 2] = cov;
  Sigma[2, 1] = cov;      Sigma[2, 2] = var2;
}
model {
  y ~ multi_normal(mu, Sigma);
}
\end{stancode}
%
The variances are defined as data in variables \code{var1} and
\code{var2}, whereas the covariance is defined as a parameter in
variable \code{cov}.  The $2 \times 2$ covariance matrix \code{Sigma}
is defined as a transformed parameter, with the variances assigned to
the two diagonal elements and the covariance to the two off-diagonal
elements.

The constraint on the covariance declaration ensures that the
resulting covariance matrix \code{sigma} is positive definite.  The
bound, plus or minus the square root of the product of the variances,
is defined as transformed data so that it is only calculated once.

The vectorization of the multivariate normal is critical for
efficiency here.  The transformed parameter \code{Sigma} could be
defined as a local variable within the model block if

\section{Sliced Missing Data}

If the missing data is part of some larger data structure, then it can
often be effectively reassembled using index arrays and slicing.
Here's an example for time-series data, where only some entries in the
series are observed.
%
\begin{stancode}
data {
  int<lower = 0> N_obs;
  int<lower = 0> N_mis;
  int<lower = 1, upper = N_obs + N_mis> ii_obs[N_obs];
  int<lower = 1, upper = N_obs + N_mis> ii_mis[N_mis];
  real y_obs[N_obs];
}
transformed data {
  int<lower = 0> N = N_obs + N_mis;
}
parameters {
  real y_mis[N_mis];
  real<lower=0> sigma;
}
transformed parameters {
  real y[N];
  y[ii_obs] = y_obs;
  y[ii_mis] = y_mis;
}
model {
  sigma ~ gamma(1, 1);
  y[1] ~ normal(0, 100);
  y[2:N] ~ normal(y[1:(N - 1)], sigma);
}
\end{stancode}
%
The index arrays \code{ii\_obs} and \code{ii\_mis} contain the indexes
into the final array \code{y} of the observed data (coded as a data
vector \code{y\_obs}) and the missing data (coded as a parameter
vector \code{y\_mis}).  See \refchapter{time-series} for further
discussion of time-series model and specifically
\refsection{autoregressive} for an explanation of the vectorization
for \code{y} as well as an explanation of how to convert this example
to a full AR(1) model.  To ensure \code{y[1]} has a proper posterior
in case it is missing, we have given it an explicit, albeit broad,
prior.

Another potential application would be filling the
columns of a data matrix of predictors for which some predictors are
missing; matrix columns can be accessed as vectors and assigned the
same way, as in
%
\begin{stancode}
  x[N_obs_2, 2] = x_obs_2;
  x[N_mis_2, 2] = x_mis_2;
\end{stancode}
%
where the relevant variables are all hard coded with index \code{2}
because Stan doesn't support ragged arrays.  These could all be packed
into a single array with more fiddly indexing that slices out vectors
from longer vectors (see \refsection{ragged-data-structs} for a
general discussion of coding ragged data structures in Stan).

\section{Loading matrix for factor analysis}

Rick Farouni, on the Stan users group, inquired as to how to build
a Cholesky factor for a covariance matrix with a unit diagonal, as
used in Bayesian factor analysis \cite{aguilar-west:2000}.  This
can be accomplished by declaring the below-diagonal elements as
parameters, then filling the full matrix as a transformed parameter.
%
\begin{stancode}
data {
  int<lower=2> K;
}
transformed data {
  int<lower=1> K_choose_2;
  K_choose_2 = (K * (K - 1)) / 2;
}
parameters {
  vector[K_choose_2] L_lower;
}
transformed parameters {
  cholesky_factor_cov[K] L;
  for (k in 1:K)
    L[k, k] = 1;
  {
    int i;
    for (m in 2:K) {
      for (n in 1:(m - 1)) {
        L[m, n] = L_lower[i];
        L[n, m] = 0;
        i += 1;
      }
    }
  }
}
\end{stancode}
%
It is most convenient to place a prior directly on \code{L\_lower}.
An alternative would be a prior for the full Cholesky factor \code{L},
because the transform from \code{L\_lower} to \code{L} is just the
identity and thus does not require a Jacobian adjustment (despite the
warning from the parser, which is not smart enough to do the code
analysis to infer that the transform is linear).  It would not be at
all convenient to place a prior on the full covariance matrix \code{L
  * L'}, because that would require a Jacobian adjustment; the exact
adjustment is provided in the subsection of
\refsection{change-of-variables} devoted to covariance matrices.

\section{Missing Multivariate Data}

It's often the case that one or more components of a multivariate
outcome are missing.%
%
\footnote{Note that this is not the same as missing components of a
  multivariate predictor in a regression problem;  in that case, you
  will need to represent the missing data as a parameter and impute
  missing values in order to feed them into the regression.}
%
As an example, we'll consider the bivariate distribution, which is
easily marginalized.  The coding here is brute force, representing
both an array of vector observations \code{y} and a boolean array
\code{y\_observed} to indicate which values were observed (others can
have dummy values in the input).

\begin{stancode}
vector[2] y[N];
int<lower=0, upper=1> y_observed[N, 2];
\end{stancode}

If both components are observed, we model them using the full
multi-normal, otherwise we model the marginal distribution of the
component that is observed.

\begin{stancode}
for (n in 1:N) {
  if (y_observed[n, 1] && y_observed[n, 2])
    y[n] ~ multi_normal(mu, Sigma);
  else if (y_observed[n, 1])
    y[n, 1] ~ normal(mu[1], sqrt(Sigma[1, 1]));
  else if (y_observed[n, 2])
    y[n, 2] ~ normal(mu[2], sqrt(Sigma[2, 2]));
}
\end{stancode}

It's a bit more work, but much more efficient to vectorize these
sampling statements.  In transformed data, build up three vectors of
indices, for the three cases above:
%
\begin{stancode}
transformed data {
  int ns12[observed_12(y_observed)];
  int ns1[observed_1(y_observed)];
  int ns2[observed_2(y_observed)];
}
\end{stancode}
%
You will need to write functions that pull out the count of
observations in each of the three sampling situations.  This must be
done with functions because the result needs to go in top-level block
variable size declaration.  Then the rest of transformed data just
fills in the values using three counters.
%
\begin{stancode}
int n12 = 1;
int n1 = 1;
int n2 = 1;
for (n in 1:N) {
  if (y_observed[n, 1] && y_observed[n, 2]) {
    ns12[n12] = n;
    n12 += 1;
  } else if (y_observed[n, 1]) {
    ns1[n1] = n;
    n1 += 1;
  } else if (y_observed[n, 2]) {
    ns2[n2] = n;
    n2 += 1;
  }
}
\end{stancode}
%
Then, in the model block, everything's nice and vectorizable
using those indexes constructed once in transformed data:
%
\begin{stancode}
y[ns12] ~ multi_normal(mu, Sigma);
y[ns1] ~ normal(mu[1], sqrt(Sigma[1, 1]));
y[ns2] ~ normal(mu[2], sqrt(Sigma[2, 2]));
\end{stancode}
%
The result will be much more efficient than using latent variables for
the missing data, but requires the multivariate distribution to be
marginalized analytically.  It'd be more efficient still to precompute
the three arrays in the transformed data block, though the efficiency
improvement will be relatively minor compared to vectorizing the
probability functions.

This approach can easily be generalized with some index fiddling to
the general multivariate case.  The trick is to pull out entries in
the covariance matrix for the missing components.  It can also be used
in situations such as multivariate differential equation solutions
where only one component is observed, as in a phase-space experiment
recording only time and position of a pendulum (and not recording
momentum).


\chapter{Truncated or Censored Data}

\noindent
Data in which measurements have been truncated or censored can be
coded in Stan following their respective probability models.

\section{Truncated Distributions}\label{truncation.section}

Truncation in Stan is restricted to univariate distributions for which
the corresponding log cumulative distribution function (cdf) and log
complementary cumulative distribution (ccdf) functions are available.
See the subsection on truncated distributions in
\refsection{sampling-statements} for more information on truncated
distributions, cdfs, and ccdfs.

\section{Truncated Data}\label{truncated-data.section}

Truncated data is data for which measurements are only reported if
they fall above a lower bound, below an upper bound, or between a
lower and upper bound.

Truncated data may be modeled in Stan using truncated distributions.
For example, suppose the truncated data is $y_n$ with an upper
truncation point of $U = 300$ so that $y_n < 300$.  In Stan, this
data can be modeled as following a truncated normal distribution for
the observations as follows.
%
\begin{stancode}
data {
  int<lower=0> N;
  real U;
  real<upper=U> y[N];
}
parameters {
  real mu;
  real<lower=0> sigma;
}
model {
  for (n in 1:N)
    y[n] ~ normal(mu, sigma) T[,U];
}
\end{stancode}
%
The model declares an upper bound \code{U} as data and constrains
the data for \code{y} to respect the constraint;  this will be checked
when the data is loaded into the model before sampling begins.

This model implicitly uses an improper flat prior on the scale and
location parameters; these could be given priors in the model using
sampling statements.

\subsection{Constraints and Out-of-Bounds Returns}

If the sampled variate in a truncated distribution lies outside of
the truncation range, the probability is zero, so the log probability
will evaluate to $-\infty$.  For instance, if variate \code{y} is
sampled with the statement.
%
\begin{stancode}
for (n in 1:N)
  y[n] ~ normal(mu, sigma) T[L,U];
\end{stancode}
%
then if the value of \code{y[n]} is less than the value of \code{L}
or greater than the value of \code{U}, the sampling statement produces
a zero-probability estimate.  For user-defined truncation, this
zeroing outside of truncation bounds must be handled explicitly.

To avoid variables straying outside of truncation bounds, appropriate
constraints are required.  For example, if \code{y} is a parameter in
the above model, the declaration should constrain it to fall between
the values of \code{L} and \code{U}.
%
\begin{stancode}
parameters {
  real<lower=L,upper=U> y[N];
  ...
\end{stancode}

If in the above model, \code{L} or \code{U} is a parameter and
\code{y} is data, then \code{L} and \code{U} must be appropriately
constrained so that all data is in range and the value of \code{L} is
less than that of \code{U} (if they are equal, the parameter range
collapses to a single point and the Hamiltonian dynamics used by
the sampler break down).  The following declarations ensure the bounds
are well behaved.
%
\begin{stancode}
parameters {
  real<upper=min(y)> L; // L < y[n]
  real<lower=fmax(L, max(y))> U; // L < U; y[n] < U
\end{stancode}
%
Note that for pairs of real numbers, the function \code{fmax} is used
rather than \code{max}.







\subsection{Unknown Truncation Points}

If the truncation points are unknown, they may be estimated as
parameters.  This can be done with a slight rearrangement of the
variable declarations from the model in the previous section with
known truncation points.
%
\begin{stancode}
data {
  int<lower=1> N;
  real y[N];
}
parameters {
  real<upper = min(y)> L;
  real<lower = max(y)> U;
  real mu;
  real<lower=0> sigma;
}
model {
  L ~ ...;
  U ~ ...;
  for (n in 1:N)
    y[n] ~ normal(mu, sigma) T[L,U];
}
\end{stancode}
%
Here there is a lower truncation point \code{L} which is declared to
be less than or equal to the minimum value of \code{y}.  The upper
truncation point \code{U} is declared to be larger than the maximum
value of \code{y}.  This declaration, although dependent on the data,
only enforces the constraint that the data fall within the truncation
bounds.  With \code{N} declared as type \code{int<lower=1>}, there must be
at least one data point.  The constraint that \code{L} is less than
\code{U} is enforced indirectly, based on the non-empty data.

The ellipses where the priors for the bounds \code{L} and \code{U}
should go should be filled in with a an informative prior in
order for this model to not concentrate \code{L} strongly around
\code{min(y)} and \code{U} strongly around \code{max(y)}.


\section{Censored Data}

Censoring hides values from points that are too large, too small, or
both.  Unlike with truncated data, the number of data points that were
censored is known.  The textbook example is the household scale which
does not report values above 300 pounds.

\subsection{Estimating Censored Values}

One way to model censored data is to treat the censored data as
missing data that is constrained to fall in the censored range of
values.  Since Stan does not allow unknown values in its arrays or
matrices, the censored values must be represented explicitly, as in the
following right-censored case.
%
\begin{stancode}
data {
  int<lower=0> N_obs;
  int<lower=0> N_cens;
  real y_obs[N_obs];
  real<lower=max(y_obs)> U;
}
parameters {
  real<lower=U> y_cens[N_cens];
  real mu;
  real<lower=0> sigma;
}
model {
  y_obs ~ normal(mu, sigma);
  y_cens ~ normal(mu, sigma);
}
\end{stancode}
%
Because the censored data array \code{y\_cens} is declared to be a parameter, it
will be sampled along with the location and scale parameters \code{mu}
and \code{sigma}.  Because the censored data array \code{y\_cens} is
declared to have values of type \code{real<lower=U>}, all imputed values
for censored data will be greater than \code{U}.  The imputed censored
data affects the location and scale parameters through the last
sampling statement in the model.

\subsection{Integrating out Censored Values}

Although it is wrong to ignore the censored values in estimating
location and scale, it is not necessary to impute values.  Instead,
the values can be integrated out.  Each censored data point has a
probability of
%
\[
\mbox{Pr}[y > U]
= \int_U^{\infty} \distro{Normal}(y|\mu,\sigma) \, dy
= 1 - \Phi\left(\frac{y - \mu}{\sigma}\right),
\]
%
where $\Phi()$ is the unit normal cumulative distribution function.
With $M$ censored observations, the total probability on the log scale
is
\[
\log \prod_{m=1}^M \mbox{Pr}[y_m > U]
= \log \left( 1 - \Phi\left(\frac{y - \mu}{\sigma}\right)\right)^{M}
= M \, \code{normal\_lccdf}(y | \mu, \sigma),
\]
%
where \code{normal\_lccdf} is the log of complementary CDF
(Stan provides \code{<distr>\_lccdf} for each distribution
implemented in Stan).

The following right-censored model assumes
that the censoring point is known, so it is declared as data.
%
\begin{stancode}
data {
  int<lower=0> N_obs;
  int<lower=0> N_cens;
  real y_obs[N_obs];
  real<lower=max(y_obs)> U;
}
parameters {
  real mu;
  real<lower=0> sigma;
}
model {
  y_obs ~ normal(mu, sigma);
  target += N_cens * normal_lccdf(U | mu, sigma);
}
\end{stancode}
%
For the observed values in \code{y\_obs}, the normal sampling model is
used without truncation.  The log probability is directly incremented
using the calculated log cumulative normal probability of the censored
data items.

For the left-censored data the CDF (\code{normal\_lcdf}) has to be
used instead of complementary CDF.  If the censoring point variable
(\code{L}) is unknown, its declaration should be moved from the data
to the parameters block.
%
\begin{stancode}
data {
  int<lower=0> N_obs;
  int<lower=0> N_cens;
  real y_obs[N_obs];
}
parameters {
  real<upper=min(y_obs)> L;
  real mu;
  real<lower=0> sigma;
}
model {
  L ~ normal(mu, sigma);
  y_obs ~ normal(mu, sigma);
  target += N_cens * normal_lcdf(L | mu, sigma);
}
\end{stancode}
%


\chapter{Finite Mixtures}\label{mixture-modeling.chapter}

\noindent
Finite mixture models of an outcome assume that the outcome is drawn
from one of several distributions, the identity of which is controlled
by a categorical mixing distribution.  Mixture models typically have
multimodal densities with modes near the modes of the mixture
components.  Mixture models may be parameterized in several ways, as
described in the following sections.  Mixture models may be used
directly for modeling data with multimodal distributions, or they may
be used as priors for other parameters.

\section{Relation to Clustering}\label{clustering-mixture.section}

Clustering models, as discussed in \refchapter{clustering}, are just a
particular class of mixture models that have been widely applied to
clustering in the engineering and machine-learning literature.  The
normal mixture model discussed in this chapter reappears in
multivariate form as the statistical basis for the $K$-means
algorithm;  the latent Dirichlet allocation model, usually applied to
clustering problems, can be viewed as a mixed-membership multinomial
mixture model.


\section{Latent Discrete Parameterization}

One way to parameterize a mixture model is with a latent categorical
variable indicating which mixture component was responsible for the
outcome. For example, consider $K$ normal distributions with locations
$\mu_k \in \reals$ and scales $\sigma_k \in (0,\infty)$.  Now consider
mixing them in proportion $\lambda$, where $\lambda_k \geq 0$ and
$\sum_{k=1}^K \lambda_k = 1$ (i.e., $\lambda$ lies in the unit $K$-simplex).
For each outcome $y_n$ there is a latent variable $z_n$ in
$\setlist{1,\ldots,K}$ with a categorical distribution parameterized
by $\lambda$,
%
\[
z_n \sim \distro{Categorical}(\lambda).
\]
%
The variable $y_n$ is distributed according to the parameters
of the mixture component $z_n$,
\[
y_n \sim \distro{Normal}(\mu_{z[n]},\sigma_{z[n]}).
\]
%
This model is not directly supported by Stan because it involves
discrete parameters $z_n$, but Stan can sample $\mu$ and $\sigma$
by summing out the $z$ parameter as described in the next section.


\section{Summing out the Responsibility Parameter}

To implement the normal mixture model outlined in the previous
section in Stan, the discrete parameters can be summed out of the
model. If $Y$ is a mixture of $K$ normal distributions with
locations $\mu_k$ and scales $\sigma_k$ with mixing proportions
$\lambda$ in the unit $K$-simplex, then
\[
p_Y(y | \lambda, \mu, \sigma)
\ = \
\sum_{k=1}^K \lambda_k \, \distro{Normal}(y \, | \, \mu_k, \sigma_k).
\]

\section{Log Sum of Exponentials: Linear Sums on the Log Scale}

The log sum of exponentials function is used to define mixtures on the
log scale.  It is defined for two inputs by
%
\[
\mbox{log\_sum\_exp}(a, b) = \log (\exp(a) + \exp(b)).
\]
%
If $a$ and $b$ are probabilities on the log scale, then $\exp(a) +
\exp(b)$ is their sum on the linear scale, and the outer log converts
the result back to the log scale; to summarize, log\_sum\_exp does
linear addition on the log scale.   The reason to use Stan's built-in
log\_sum\_exp function is that it can prevent underflow and overflow
in the exponentiation, by calculating the result as
%
\[
\log\left( \exp(a) + \exp(b)\right)
= c
  + \log \left( \exp(a - c) + \exp(b - c) \right),
\]
%
where $c = \max(a, b)$.
In this evaluation, one of the terms, $a - c$ or $b -
c$, is zero and the other is negative, thus eliminating the
possibility of overflow or underflow in the leading term and eking the
most arithmetic precision possible out of the operation.

For example, the mixture of $\code{Normal}(-1,2)$ and
$\code{Normal}(3,1)$ with mixing proportion $\lambda =
(0.3,0.7)^{\top}$ can be implemented in Stan as follows.
%
\begin{stancode}
parameters {
  real y;
}
model {
  target += log_sum_exp(log(0.3) + normal_lpdf(y | -1, 2),
                        log(0.7) + normal_lpdf(y | 3, 1));
}
\end{stancode}
%
The log probability term is derived by taking
%
\begin{eqnarray*}
\log p_Y(y | \lambda,\mu,\sigma) & = & \log\!\left( 0.3 \times \distro{Normal}(y|-1,2) \, + \,
  0.7 \times
  \distro{Normal}(y|3,1) \, \right)
\\[2pt]
& = & \log(\hspace*{-5pt} \begin{array}[t]{l}
                 \exp(\log(0.3 \times \distro{Normal}(y|-1,2))) \\
                 + \exp(\log(0.7 \times \distro{Normal}(y|3,1))) \ )
              \end{array}
\\[2pt]
& = & \mbox{log\_sum\_exp}(\hspace*{-5pt}\begin{array}[t]{l}
                         \log(0.3) + \log \distro{Normal}(y|-1,2),
                         \\
                         \log(0.7) + \log \distro{Normal}(y|3,1) \ ).
                       \end{array}
\end{eqnarray*}
%

\subsubsection{Dropping uniform mixture ratios}

If a two-component mixture has a mixing ratio of 0.5, then the mixing
ratios can be dropped, because
%
\begin{stancode}
neg_log_half = -log(0.5);
for (n in 1:N)
  target
    += log_sum_exp(neg_log_half + normal_lpdf(y[n] | mu[1], sigma[1]),
                   neg_log_half + normal_lpdf(y[n] | mu[2], sigma[2]));
\end{stancode}
%
then the $-\log 0.5$ term isn't contributing to the proportional
density, and the above can be replaced with the more efficient version
%
\begin{stancode}
for (n in 1:N)
  target += log_sum_exp(normal_lpdf(y[n] | mu[1], sigma[1]),
                        normal_lpdf(y[n] | mu[2], sigma[2]));
\end{stancode}
%
The same result holds if there are $K$ components and the mixing
simplex $\lambda$ is symmetric, i.e.,
%
\[
\lambda = \left( \frac{1}{K},   \ldots, \frac{1}{K} \right).
\]
%
The result follows from the identity
%
\[
\mbox{log\_sum\_exp}(c + a, c + b)
\ = \
c + \mbox{log\_sum\_exp(a, b)}
\]
%
and the fact that adding a constant $c$ to the log density accumulator
has no effect because the log density is only specified up to an
additive constant in the first place.  There is nothing specific to
the normal distribution here; constants may always be dropped from the
target.


\subsection{Estimating Parameters of a Mixture}

Given the scheme for representing mixtures, it may be moved to an
estimation setting, where the locations, scales, and mixture
components are unknown.  Further generalizing to a number of mixture
components specified as data yields the following model.
%
\begin{stancode}
data {
  int<lower=1> K;          // number of mixture components
  int<lower=1> N;          // number of data points
  real y[N];               // observations
}
parameters {
  simplex[K] theta;          // mixing proportions
  ordered mu[K];             // locations of mixture components
  vector<lower=0>[K] sigma;  // scales of mixture components
}
model {
  real log_theta[K] = log(theta);  // cache log calculation
  sigma ~ lognormal(0, 2);
  mu ~ normal(0, 10);
  for (n in 1:N) {
    real lps[K] = log_theta;
    for (k in 1:K)
      lps[k] += normal_lpdf(y[n] | mu[k], sigma[k]);
    target += log_sum_exp(lps);
  }
}
\end{stancode}
%
The model involves \code{K} mixture components and \code{N} data
points. The mixing proportion parameter \code{theta} is declared to be
a unit $K$-simplex, whereas the component location parameter \code{mu}
and scale parameter \code{sigma} are both defined to be
\code{K}-vectors.

The location parameter \code{mu} is declared to be an ordered vector
in order to identify the model.  This will not affect inferences that
do not depend on the ordering of the components as long as the prior
for the components \code{mu[k]} is symmetric, as it is here (each
component has an independent $\mathsf{Normal}(0, 10)$ prior).  It
would even be possible to include a hierarchical prior for the components.

The values in the scale array \code{sigma} are constrained to be
non-negative, and have a weakly informative prior given in the model
chosen to avoid zero values and thus collapsing components.

The model declares a local array variable \code{lps} to be size
\code{K} and uses it to accumulate the log contributions from the
mixture components.  The main action is in the loop over data points
\code{n}.  For each such point, the log of $\theta_k \times
\distro{Normal}(y_n \, | \, \mu_k,\sigma_k)$ is calculated and added to the
array \code{lpps}.  Then the log probability is incremented with the log
sum of exponentials of those values.

\section{Vectorizing Mixtures}

There is (currently) no way to vectorize mixture models at the
observation level in Stan.  This section is to warn users away from
attempting to vectorize naively, as it results in a different model.
A proper mixture at the observation level is defined as follows, where
we assume that \code{lambda}, \code{y[n]}, \code{mu[1], mu[2]}, and
\code{sigma[1], sigma[2]} are all scalars and \code{lambda} is between
0 and 1.
%
\begin{stancode}
for (n in 1:N) {
  target += log_sum_exp(log(lambda)
                          + normal_lpdf(y[n] | mu[1], sigma[1]),
                        log1m(lambda)
                          + normal_lpdf(y[n] | mu[2], sigma[2]));
\end{stancode}
%
or equivalently
%
\begin{stancode}
for (n in 1:N)
  target += log_mix(lambda,
                    normal_lpdf(y[n] | mu[1], sigma[1]),
                    normal_lpdf(y[n] | mu[2], sigma[2])));
\end{stancode}
%
This definition assumes that each observation $y_n$ may have arisen
from either of the mixture components. The density is
\[
p(y \, | \, \lambda, \mu, \sigma)
= \prod_{n=1}^N (\lambda \times \distro{Normal}(y_n \, | \, \mu_1, \sigma_1)
                 + (1 - \lambda) \times \distro{Normal}(y_n \, | \, \mu_2, \sigma_2).
\]
%
Contrast the previous model with the following (erroneous) attempt to
vectorize the model.
%
\begin{stancode}
target += log_sum_exp(log(lambda)
                        + normal_lpdf(y | mu[1], sigma[1]),
                      log1m(lambda)
                        + normal_lpdf(y | mu[2], sigma[2]));
\end{stancode}
%
or equivalently,
%
\begin{stancode}
target += log_mix(lambda,
                  normal_lpdf(y | mu[1], sigma[1]),
                  normal_lpdf(y | mu[2], sigma[2]));
\end{stancode}
%
This second definition implies that the entire sequence $y_1, \ldots, y_n$ of
observations comes form one component or the other, defining a
different density,
\[
p(y \, | \, \lambda, \mu, \sigma)
= \lambda \times \prod_{n=1}^N \mbox{Normal}(y_n \, | \, \mu_1, \sigma_1)
+ (1 - \lambda) \times \prod_{n=1}^N \mbox{Normal}(y_n \, | \, \mu_2, \sigma_2).
\]


\section{Inferences Supported by
  Mixtures}\label{mixture-inference.section}

In many mixture models, the mixture components are underlyingly
exchangeable in the model and thus not identifiable.  This arises if
the parameters of the mixture components have exchangeable priors and
the mixture ratio gets a uniform prior so that the parameters of the
mixture components are also exchangeable in the likelihood.

We have finessed this basic problem by ordering the parameters.  This
will allow us in some cases to pick out mixture components either
ahead of time or after fitting (e.g., male vs. female, or Democrat
vs.\ Republican).

In other cases, we do not care about the actual identities of the
mixture components and want to consider inferences that are
independent of indexes.  For example, we might only be interested
in posterior predictions for new observations.

\subsection{Mixtures with Unidentifiable Components}

As an example, consider the normal mixture from the previous section,
which provides an exchangeable prior on the pairs of parameters
$(\mu_1, \sigma_1)$ and $(\mu_2, \sigma_2)$,
%
\begin{eqnarray*}
\mu_1, \mu_2 & \sim & \distro{Normal}(0, 10)
\\[8pt]
\sigma_1, \sigma_2 & \sim & \distro{HalfNormal}(0, 10)
\end{eqnarray*}
%
The prior on the mixture ratio is uniform,
%
\[
\lambda \sim \distro{Uniform}(0, 1),
\]
%
so that with the likelihood
%
\[
p(y_n \, | \, \mu, \sigma)
= \lambda \, \distro{Normal}(y_n \, | \, \mu_1, \sigma_1)
+ (1 - \lambda) \, \distro{Normal}(y_n \, | \, \mu_2, \sigma_2),
\]
%
the joint distribution $p(y, \mu, \sigma, \lambda)$ is exchangeable
in the parameters $(\mu_1, \sigma_1)$ and $(\mu_2, \sigma_2)$ with
$\lambda$ flipping to $1 - \lambda$.%
%
\footnote{Imposing a constraint such as $\theta < 0.5$ will resolve
  the symmetry, but fundamentally changes the model and its posterior
  inferences.}

\subsection{Inference under Label Switching}

In cases where the mixture components are not identifiable, it can be
difficult to diagnose convergence of sampling or optimization
algorithms because the labels will switch, or be permuted, in
different MCMC chains or different optimization runs.  Luckily,
posterior inferences which do not refer to specific component labels
are invariant under label switching and may be used directly.  This
subsection considers a pair of examples.

\subsubsection{Predictive likelihood}

Predictive likelihood for a new observation $\tilde{y}$ given the
complete parameter vector $\theta$ will be
%
\[
p(\tilde{y} \, | \, y)
=
\int_{\theta}
p(\tilde{y} \, | \, \theta)
\, p(\theta | y)
\, \mbox{d}\theta.
\]
%
The normal mixture example from the previous section, with $\theta =
(\mu, \sigma, \lambda)$, shows that the likelihood returns the same
density under label switching and thus the predictive inference is
sound.  In Stan, that predictive inference can be done either by
computing $p(\tilde{y} \, | \, y)$, which is more efficient
statistically in terms of effective sample size, or simulating draws
of $\tilde{y}$, which is easier to plug into other inferences.  Both
approaches can be coded directly in the generated quantities block of
the program.  Here's an example of the direct (non-sampling) approach.
%
\begin{stancode}
data {
  int<lower = 0> N_tilde;
  vector[N_tilde] y_tilde;
  ...
generated quantities {
  vector[N_tilde] log_p_y_tilde;
  for (n in 1:N_tilde)
    log_p_y_tilde[n]
      = log_mix(lambda,
                normal_lpdf(y_tilde[n] | mu[1], sigma[1])
                normal_lpdf(y_tilde[n] | mu[2], sigma[2]));
}
\end{stancode}
%
It is a bit of a bother afterwards, because the logarithm function
isn't linear and hence doesn't distribute through averages (Jensen's
inequality shows which way the inequality goes).  The right thing to
do is to apply \code{log\_sum\_exp} of the posterior draws of
\code{log\_p\_y\_tilde}.  The average log predictive density is then
given by subtracting \code{log(N\_new)}.


\subsubsection{Clustering and similarity}

Often a mixture model will be applied to a clustering problem and
there might be two data items $y_i$ and $y_j$ for which there is a
question of whether they arose from the same mixture component.  If we
take $z_i$ and $z_j$ to be the component responsibility discrete
variables, then the quantity of interest is $z_i = z_j$, which can be
summarized as an event probability
%
\[
\mbox{Pr}[z_i = z_j \, | \, y]
=
\int_{\theta}
\frac{\sum_{k=0}^1 p(z_i=k, z_j = k, y_i, y_j \, | \, \theta)}
     {\sum_{k=0}^1 \sum_{m=0}^1 p(z_i = k, z_j = m, y_i, y_j \, | \,
       \theta)}
\
p(\theta \, | \, y)
\
\mbox{d}\theta.
\]
%
As with other event probabilities, this can be calculated in the
generated quantities block either by sampling $z_i$ and $z_j$ and
using the indicator function on their equality, or by computing the
term inside the integral as a generated quantity.  As with predictive
likelihood, working in expectation is more statistically efficient than
sampling.

\section{Zero-Inflated and Hurdle Models}\label{zero-inflated.section}

Zero-inflated and hurdle models both provide mixtures of a Poisson and
Bernoulli probability mass function to allow more flexibility in
modeling the probability of a zero outcome.  Zero-inflated models, as
defined by \citet{Lambert:1992}, add additional probability mass to
the outcome of zero.  Hurdle models, on the other hand, are formulated
as pure mixtures of zero and non-zero outcomes.

Zero inflation and hurdle models can be formulated for discrete
distributions other than the Poisson.  Zero inflation does not work
for continuous distributions in Stan because of issues with
derivatives; in particular, there is no way to add a point mass to a
continuous distribution, such as zero-inflating a normal as a
regression coefficient prior.


\subsection{Zero Inflation}

Consider the following example for zero-inflated Poisson
distributions.  It uses a parameter \code{theta} here there is a
probability $\theta$ of drawing a zero, and a probability $1 - \theta$
of drawing from $\distro{Poisson}(\lambda)$ (now $\theta$ is being
used for mixing proportions because $\lambda$ is the traditional
notation for a Poisson mean parameter).  The probability function is
thus
\[
p(y_n|\theta,\lambda)
=
\left\{
\begin{array}{ll}
\theta + (1 - \theta) \times \distro{Poisson}(0|\lambda) & \mbox{ if } y_n = 0, \mbox{ and}
\\[3pt]
(1-\theta) \times \distro{Poisson}(y_n|\lambda) & \mbox{ if } y_n > 0.
\end{array}
\right.
\]
%
The log probability function can be implemented directly in Stan as follows.
%
\begin{stancode}
data {
  int<lower=0> N;
  int<lower=0> y[N];
}
parameters {
  real<lower=0, upper=1> theta;
  real<lower=0> lambda;
}
model {
  for (n in 1:N) {
    if (y[n] == 0)
      target += log_sum_exp(bernoulli_lpmf(1 | theta),
                            bernoulli_lpmf(0 | theta)
                              + poisson_lpmf(y[n] | lambda));
    else
      target += bernoulli_lpmf(0 | theta)
                  + poisson_lpmf(y[n] | lambda);
  }
}
\end{stancode}
%
The \code{log\_sum\_exp(lp1,lp2)} function adds the log probabilities
on the linear scale; it is defined to be equal to \code{log(exp(lp1) +
  exp(lp2))}, but is more arithmetically stable and faster.  This
could also be written using the conditional operator; see
\refsection{conditional-operator}.

\subsection{Hurdle Models}

The hurdle model is similar to the zero-inflated model, but more
flexible in that the zero outcomes can be deflated as well as
inflated.  The probability mass function for the hurdle likelihood is
defined by
%
\[
p(y|\theta,\lambda)
=
\begin{cases}
\ \theta & \mbox{if } y = 0, \mbox{ and}
\\
\ (1 - \theta)
  \
   \frac{\displaystyle \distro{Poisson}(y | \lambda)}
        {\displaystyle \vspace*{8pt} 1 - \distro{PoissonCDF}(0 | \lambda)}
& \mbox{if } y > 0,
\end{cases}
\]
%
where \distro{PoissonCDF} is the cumulative distribution function for
the Poisson distribution.  The hurdle model is even more straightforward to
program in Stan, as it does not require an explicit mixture.
%
\begin{stancode}
   if (y[n] == 0)
      1 ~ bernoulli(theta);
    else {
      0 ~ bernoulli(theta);
      y[n] ~ poisson(lambda) T[1, ];
    }
\end{stancode}
%
The Bernoulli statements are just shorthand for adding $\log \theta$
and $\log (1 - \theta)$ to the log density.  The \code{T[1,]} after
the Poisson indicates that it is truncated below at 1; see
\refsection{truncation} for more about truncation and
\refsection{poisson} for the specifics of the Poisson CDF.  The net
effect is equivalent to the direct definition of the log likelihood.
%
\begin{stancode}
   if (y[n] == 0)
      target += log(theta);
    else
      target += log1m(theta) + poisson_lpmf(y[n] | lambda)
                - poisson_lccdf(0 | lambda));
\end{stancode}

Julian King pointed out that because
\[
\log \left( 1 - \distro{PoissonCDF}(0 | \lambda) \right)
\ = \ \log \left( 1 - \distro{Poisson}(0 | \lambda) \right)
\ = \ \log(1 - \exp(-\lambda))
\]
the CCDF in the else clause can be replaced with a simpler expression.
%
\begin{stancode}
      target += log1m(theta) + poisson_lpmf(y[n] | lambda)
                - log1m_exp(-lambda));
\end{stancode}
%
The resulting code is about 15\% faster than the code with the CCDF.

This is an example where collecting counts ahead of time can also
greatly speed up the execution speed without changing the density.
For data size $N=200$ and parameters $\theta=0.3$ and $\lambda = 8$,
the speedup is a factor of 10; it will be lower for smaller $N$ and
greater for larger $N$; it will also be greater for larger $\theta$.

To achieve this speedup, it helps to have a function to count the
number of non-zero entries in an array of integers,
%
\begin{stancode}
functions {
  int num_zero(int[] y) {
    int nz = 0;
    for (n in 1:size(y))
      if (y[n] == 0)
        nz += 1;
    return nz;
  }
}
\end{stancode}
%
Then a transformed data block can be used to store the sufficient
statistics,
%
\begin{stancode}
transformed data {
  int<lower=0, upper=N> N0 = num_zero(y);
  int<lower=0, upper=N> Ngt0 = N - N0;
  int<lower=1> y_nz[N - num_zero(y)];
  {
    int pos = 1;
    for (n in 1:N) {
      if (y[n] != 0) {
        y_nz[pos] = y[n];
        pos += 1;
      }
    }
  }
}
\end{stancode}
%
The model block can then be reduced to three statements.
%
\begin{stancode}
model {
  N0 ~ binomial(N, theta);
  y_nz ~ poisson(lambda);
  target += -Ngt0 * log1m_exp(-lambda);
}
\end{stancode}
%
The first statement accounts for the Bernoulli contribution to both
the zero and non-zero counts.  The second line is the Poisson
contribution from the non-zero counts, which is now vectorized.
Finally, the normalization for the truncation is a single line, so
that the expression for the log CCDF at 0 isn't repeated.  Also note
that the negation is applied to the constant \code{Ngt0}; whenever
possible, leave subexpressions constant because then gradients need
not be propagated until a non-constant term is encountered.


\section{Priors and Effective Data Size in Mixture Models}

Suppose we have a two-component mixture model with mixing rate
$\lambda \in (0, 1)$.  Because the likelihood for the mixture
components is proportionally weighted by the mixture weights, the
effective data size used to estimate each of the mixture components
will also be weighted as a fraction of the overall data size.  Thus
although there are $N$ observations, the mixture components will be
estimated with effective data sizes of $\theta \, N$ and $(1 - \theta)
\, N$ for the two components for some $\theta \in (0, 1)$.  The
effective weighting size is determined by posterior responsibility,
not simply by the mixing rate $\lambda$.

\subsection{Comparison to Model Averaging}

In contrast to mixture models, which create mixtures at the
observation level, model averaging creates mixtures over the
posteriors of models separately fit with the entire data set.  In this
situation, the priors work as expected when fitting the models
independently, with the posteriors being based on the complete observed
data $y$.

If different models are expected to account for different
observations, we recommend building mixture models directly.  If the
models being mixed are similar, often a single expanded model will
capture the features of both and may be used on its own for
inferential purposes (estimation, decision making, prediction, etc.).
For example, rather than fitting an intercept-only regression and a
slope-only regression and averaging their predictions, even as a
mixture model, we would recommend building a single regression with
both a slope and an intercept.  Model complexity, such as having more
predictors than data points, can be tamed using appropriately
regularizing priors.  If computation becomes a bottleneck, the only
recourse can be model averaging, which can be calculated after fitting
each model independently (see \citep{HoetingEtAl:1999} and
\citep{GelmanEtAl:2013} for theoretical and computational details).


\chapter{Measurement Error and Meta-Analysis}

\noindent
Most quantities used in statistical models arise from measurements.
Most of these measurements are taken with some error.  When the
measurement error is small relative to the quantity being measured,
its effect on a model is usually small.  When measurement error is
large relative to the quantity being measured, or when very precise
relations can be estimated being measured quantities, it is useful to
introduce an explicit model of measurement error.  One kind of
measurement error is rounding.

Meta-analysis plays out statistically very much like measurement error
models, where the inferences drawn from multiple data sets are
combined to do inference over all of them.  Inferences for each data
set are treated as providing a kind of measurement error with respect
to true parameter values.


\section{Bayesian Measurement Error Model}

A Bayesian approach to measurement error can be formulated directly by
treating the true quantities being measured as missing data
\citep{Clayton:1992, RichardsonGilks:1993}.  This requires a model of
how the measurements are derived from the true values.

\subsection{Regression with Measurement Error}

Before considering regression with measurement error, first consider a
linear regression model where the observed data for $N$ cases includes
a predictor $x_n$ and outcome $y_n$.  In Stan, a linear regression for
$y$ based on $x$ with a slope and intercept is modeled as follows.
%
\begin{stancode}
data {
  int<lower=0> N;        // number of cases
  real x[N];             // predictor (covariate)
  real y[N];             // outcome (variate)
}
parameters {
  real alpha;           // intercept
  real beta;            // slope
  real<lower=0> sigma;  // outcome noise
}
model {
  y ~ normal(alpha + beta * x, sigma);
  alpha ~ normal(0, 10);
  beta ~ normal(0, 10);
  sigma ~ cauchy(0, 5);
}
\end{stancode}
%

Now suppose that the true values of the predictors $x_n$ are not
known, but for each $n$, a measurement $x^{\mbox{\footnotesize meas}}_n$ of $x_n$ is available.
If the error in measurement can be modeled, the measured value
$x^{\mbox{\footnotesize meas}}_n$ can be modeled in terms of the true value $x_n$ plus measurement
noise.  The true value $x_n$ is treated as missing data and estimated
along with other quantities in the model.  A very simple approach is
to assume the measurement error is normal with known deviation $\tau$.
This leads to the following regression model with constant measurement
error.
%
\begin{stancode}
data {
  ...
  real x_meas[N];     // measurement of x
  real<lower=0> tau;  // measurement noise
}
parameters {
  real x[N];          // unknown true value
  real mu_x;          // prior location
  real sigma_x;       // prior scale
  ...
}
model {
  x ~ normal(mu_x, sigma_x);  // prior
  x_meas ~ normal(x, tau);    // measurement model
  y ~ normal(alpha + beta * x, sigma);
  ...
}
\end{stancode}
%
The regression coefficients \code{alpha} and \code{beta} and
regression noise scale \code{sigma} are the same as before, but now
\code{x} is declared as a parameter rather than as data.  The data is
now \code{x\_meas}, which is a measurement of the true \code{x} value
with noise scale \code{tau}.  The model then specifies that the
measurement error for \code{x\_meas[n]} given true value \code{x[n]}
is normal with deviation \code{tau}.  Furthermore, the true values
\code{x} are given a hierarchical prior here.

In cases where the measurement errors are not normal, richer
measurement error models may be specified.  The prior on the true
values may also be enriched.  For instance, \citep{Clayton:1992}
introduces an exposure model for the unknown (but noisily measured)
risk factors $x$ in terms of known (without measurement error) risk
factors $c$.  A simple model would regress $x_n$ on the covariates
$c_n$ with noise term $\upsilon$,
\[
x_n \sim \distro{Normal}(\gamma^{\top}c, \upsilon).
\]
This can be coded in Stan just like any other regression.  And, of
course, other exposure models can be provided.


\subsection{Rounding}

A common form of measurement error arises from rounding measurements.
Rounding may be done in many ways, such as rounding weights to the
nearest milligram, or to the nearest pound; rounding may even be done
by rounding down to the nearest integer.

Exercise 3.5(b) from \citep{GelmanEtAl:2013} provides an example.
%
\begin{quote}
  3.5. \ Suppose we weigh an object five times and measure
  weights, rounded to the nearest pound, of 10, 10, 12, 11, 9.  Assume
  the unrounded measurements are normally distributed with a
  noninformative prior distribution on $\mu$ and $\sigma^2$.
  \\[4pt]
  (b) \ Give the correct posterior distribution for $(\mu, \sigma^2)$,
  treating the measurements as rounded.
\end{quote}
%
Letting $z_n$ be the unrounded measurement for $y_n$, the problem
as stated assumes the likelihood
%
\[
z_n \sim \distro{Normal}(\mu, \sigma).
\]
%
The rounding process entails that $z_n \in (y_n - 0.5, y_n + 0.5)$.
The probability mass function for the discrete observation $y$ is then given
by marginalizing out the unrounded measurement, producing the likelihood
\[
p(y_n \, | \, \mu, \sigma)
=
\int_{y_n - 0.5}^{y_n + 0.5}
\
\distro{Normal}(z_n \, | \, \mu, \sigma)
\
\mathrm{d}z_n
=
\Phi\!\left(\frac{y_n + 0.5 - \mu}{\sigma}\right)
-
\Phi\!\left(\frac{y_n - 0.5 - \mu}{\sigma}\right).
\]
Gelman's answer for this problem took the noninformative prior to be
uniform in the variance $\sigma^2$ on the log scale, which yields (due
to the Jacobian adjustment), the prior density
\[
p(\mu, \sigma^2) \propto \frac{1}{\sigma^2}.
\]
The posterior after observing $y = (10, 10, 12, 11, 9)$ can be
calculated by Bayes's rule as
%
\begin{eqnarray*}
p(\mu, \sigma^2 \, | \, y)
& \propto &
p(\mu, \sigma^2) \ p(y \, | \, \mu, \sigma^2)
\\[6pt]
&  \propto &
\frac{1}{\sigma^2}
\
\mathlarger{\mathlarger{\prod}}_{n=1}^5
\left(
\Phi\!\left(\frac{y_n + 0.5 - \mu}{\sigma}\right)
-
\Phi\!\left(\frac{y_n - 0.5 - \mu}{\sigma}\right)
\right).
\end{eqnarray*}
%

The Stan code simply follows the mathematical definition, providing an
example of the direct definition of a probability function up to a
proportion.
%
\begin{stancode}
data {
  int<lower=0> N;
  vector[N] y;
}
parameters {
  real mu;
  real<lower=0> sigma_sq;
}
transformed parameters {
  real<lower=0> sigma;
  sigma = sqrt(sigma_sq);
}
model {
  target += -2 * log(sigma);
  for (n in 1:N)
    target += log(Phi((y[n] + 0.5 - mu) / sigma)
                  - Phi((y[n] - 0.5 - mu) / sigma));
}
\end{stancode}

Alternatively, the model may be defined with latent parameters for the
unrounded measurements $z_n$.  The Stan code in this case uses the
likelihood for $z_n$ directly while respecting the constraint $z_n \in
(y_n - 0.5, y_n + 0.5)$.  Because Stan does not allow varying upper-
and lower-bound constraints on the elements of a vector (or array),
the parameters are declared to be the rounding error $y - z$, and
then $z$ is defined as a transformed parameter.
%
\begin{stancode}
data {
  int<lower=0> N;
  vector[N] y;
}
parameters {
  real mu;
  real<lower=0> sigma_sq;
  vector<lower=-0.5, upper=0.5>[N] y_err;
}
transformed parameters {
  real<lower=0> sigma;
  vector[N] z;
  sigma = sqrt(sigma_sq);
  z = y + y_err;
}
model {
  target += -2 * log(sigma);
  z ~ normal(mu, sigma);
}
\end{stancode}
%
This explicit model for the unrounded measurements $z$ produces the
same posterior for $\mu$ and $\sigma$ as the previous model that
marginalizes $z$ out.  Both approaches mix well, but the latent
parameter version is about twice as efficient in terms of effective
samples per iteration, as well as providing a posterior for the
unrounded parameters.


\section{Meta-Analysis}

Meta-analysis aims to pool the data from several studies, such as the
application of a tutoring program in several schools or treatment
using a drug in several clinical trials.

The Bayesian framework is particularly convenient for meta-analysis,
because each previous study can be treated as providing a noisy
measurement of some underlying quantity of interest.  The model then
follows directly from two components, a prior on the underlying
quantities of interest and a measurement-error style model for each of
the studies being analyzed.

\subsection{Treatment Effects in Controlled Studies}

Suppose the data in question arise from a total of $M$ studies
providing paired binomial data for a treatment and control group.  For
instance, the data might be post-surgical pain reduction under a treatment
of ibuprofen \citep{WarnThompsonSpiegelhalter:2002} or mortality after
myocardial infarction under a treatment of beta blockers
\citep[Section~5.6]{GelmanEtAl:2013}.

\subsubsection{Data}

The clinical data consists of $J$ trials, each with $n^t$ treatment
cases, $n^c$ control cases, $r^t$ successful outcomes among those treated and
$r^c$ successful outcomes among those in the control group.  This data
can be declared in Stan as follows.%
%
\footnote{Stan's integer constraints are not powerful enough to express the
constraint that $\mbox{\code{r\_t[j]}} \leq \mbox{\code{n\_t[j]}}$,
but this constraint could be checked in the transformed data block.}
%
\begin{stancode}
data {
  int<lower=0> J;
  int<lower=0> n_t[J];  // num cases, treatment
  int<lower=0> r_t[J];  // num successes, treatment
  int<lower=0> n_c[J];  // num cases, control
  int<lower=0> r_c[J];  // num successes, control
}
\end{stancode}
%

\subsubsection{Converting to Log Odds and Standard Error}

Although the clinical trial data is binomial in its raw format, it may
be transformed to an unbounded scale by considering the log odds ratio
\[
y_j = \log \left( \frac{r^t_j / (n^t_j - r^t_j)}
                       {r^c_j / (n^c_j - r^c_j)} \right)
\ \ = \ \
\log \left( \frac{r^t_j}{n^t_j - r^t_j} \right)
-
\log \left( \frac{r^c_j}{n^c_j - r^c_j} \right)
\]
and corresponding standard errors
\[
\sigma_j = \sqrt{
\frac{1}{r^T_i}
+ \frac{1}{n^T_i - r^T_i}
+ \frac{1}{r^C_i}
+ \frac{1}{n^C_i - r^C_i}
}.
\]
%
The log odds and standard errors can be defined in a
transformed parameter block, though care must be taken not to use
integer division (see \refsection{int-arithmetic}).
%
\begin{stancode}
transformed data {
  real y[J];
  real<lower=0> sigma[J];
  for (j in 1:J)
    y[j] = log(r_t[j]) - log(n_t[j] - r_t[j])
            - (log(r_c[j]) - log(n_c[j] - r_c[j]);
  for (j in 1:J)
    sigma[j] = sqrt(1 / r_t[j] + 1 / (n_t[j] - r_t[j])
                     + 1 / r_c[j] + 1 / (n_c[j] - r_c[j]));
}
\end{stancode}
%
This definition will be problematic if any of the success counts is
zero or equal to the number of trials.
If that arises, a direct binomial model will be required or other
transforms must be used than the unregularized sample log odds.

\subsubsection{Non-Hierarchical Model}

With the transformed data in hand, two standard forms of meta-analysis
can be applied.  The first is a so-called ``fixed effects'' model,
which assumes a single parameter for the global odds ratio.  This
model is coded in Stan as follows.
%
\begin{stancode}
parameters {
  real theta;  // global treatment effect, log odds
}
model {
  y ~ normal(theta, sigma);
}
\end{stancode}
%
The sampling statement for \code{y} is vectorized; it has the same
effect as the following.
\begin{stancode}
  for (j in 1:J)
    y[j] ~ normal(theta, sigma[j]);
\end{stancode}
%
It is common to include a prior for \code{theta} in this model, but it
is not strictly necessary for the model to be proper because \code{y}
is fixed and $\distro{Normal}(y|\mu,\sigma) =
\distro{Normal}(\mu|y,\sigma)$.

\subsubsection{Hierarchical Model}

To model so-called ``random effects,'' where the treatment effect may
vary by clinical trial, a hierarchical model can be used.  The
parameters include per-trial treatment effects and the hierarchical
prior parameters, which will be estimated along with other unknown
quantities.
%
\begin{stancode}
parameters {
  real theta[J];      // per-trial treatment effect
  real mu;            // mean treatment effect
  real<lower=0> tau;  // deviation of treatment effects
}
model {
  y ~ normal(theta, sigma);
  theta ~ normal(mu, tau);
  mu ~ normal(0, 10);
  tau ~ cauchy(0, 5);
}
\end{stancode}
%
Although the vectorized sampling statement for \code{y} appears
unchanged, the parameter \code{theta} is now a vector.  The sampling
statement for \code{theta} is also vectorized, with the
hyperparameters \code{mu} and \code{tau} themselves being given wide
priors compared to the scale of the data.

\citet{Rubin:1981} provided a hierarchical Bayesian meta-analysis of
the treatment effect of Scholastic Aptitude Test (SAT) coaching in
eight schools based on the sample treatment effect and standard error
in each school.%
%
\footnote{The model provided for this data in
\citep[Section~5.5]{GelmanEtAl:2013} is included with the
data in the Stan example model repository,
\url{http://mc-stan.org/documentation}.}

\subsubsection{Extensions and Alternatives}

\citet{SmithSpiegelhalterThomas:1995} and
\citet[Section~19.4]{GelmanEtAl:2013} provide
meta-analyses based directly on binomial data.
\citet{WarnThompsonSpiegelhalter:2002} consider the modeling
implications of using alternatives to the log-odds ratio in
transforming the binomial data.

If trial-specific predictors are available, these can be included
directly in a regression model for the per-trial treatment effects
$\theta_j$.


\chapter{Latent Discrete Parameters}\label{latent-discrete.chapter}

\noindent
Stan does not support sampling discrete parameters.  So it is not
possible to directly translate BUGS or JAGS models with discrete
parameters (i.e., discrete stochastic nodes).  Nevertheless, it is
possible to code many models that involve bounded discrete
parameters by marginalizing out the discrete parameters.%
%
\footnote{The computations are similar to those involved in
  expectation maximization (EM) algorithms
  \citep{dempster-et-al:1977}.}
%
This chapter shows how to code several widely-used models involving
latent discrete parameters.  The next chapter,
\refchapter{clustering}, on clustering models, considers further
models involving latent discrete parameters.

\section{The Benefits of Marginalization}\label{rao-blackwell.section}

Although it requires some algebra on the joint probability function,
a pleasant byproduct of the required calculations is the posterior
expectation of the marginalized variable, which is often the quantity
of interest for a model.  This allows far greater exploration of the
tails of the distribution as well as more efficient sampling on an
iteration-by-iteration basis because the expectation at all possible
values is being used rather than itself being estimated through
sampling a discrete parameter.

Standard optimization algorithms, including expectation maximization
(EM), are often provided in applied statistics papers to describe
maximum likelihood estimation algorithms.  Such derivations provide
exactly the marginalization needed for coding the model in Stan.

\section{Change Point Models}

The first example is a model of coal mining disasters in the U.K.\
for the years 1851--1962.%
%
\footnote{The original source of the data is \citep{Jarret:1979},
  which itself is a note correcting an earlier data collection.}
%

\subsection{Model with Latent Discrete Parameter}

\citep[Section 3.1]{PyMC:2014} provide a Poisson model of disaster
rate $D_t$ in year $t$ with two rate parameters, an early rate ($e$)
and late rate ($l$), that change at a given point in time $s$.  The
full model expressed using a latent discrete parameter $s$ is
%
\begin{eqnarray*}
e & \sim & \distro{Exponential}(r_e)
\\
l & \sim & \distro{Exponential}(r_l)
\\
s & \sim & \distro{Uniform}(1, T)
\\
D_t & \sim & \distro{Poisson}(t < s \ ? \ e \ : \ l)
\end{eqnarray*}
%
The last line uses the conditional operator (also known as the ternary
operator), which is borrowed from C and related languages.  The
conditional operator has the same behavior as the \code{ifelse}
function in R, but uses a more compact notation involving separating
its three arguments by a question mark (\code{?})  and colon
(\code{:}).  The conditional operator is defined by
%
\[
c \ ? \ x_1 \ : \ x_2
=
\begin{cases}
\ x_1 & \mbox{if } c \mbox{ is true (i.e., non-zero), and}
\\
\ x_2 & \mbox{if } c \mbox{ is false (i.e., zero).}
\end{cases}
\]
As of version 2.10, Stan supports the conditional operator.


\subsection{Marginalizing out the Discrete Parameter}

To code this model in Stan, the discrete parameter $s$ must be
marginalized out to produce a model defining the log of the
probability function $p(e,l,D_t)$.  The full joint probability factors
as
%
\begin{eqnarray*}
p(e,l,s,D)
& = & p(e) \, p(l) \, p(s) \, p(D | s, e, l)
\\[3pt]
& = &
\begin{array}[t]{l}
\distro{Exponential}(e|r_e) \ \distro{Exponential}(l|r_l) \
\distro{Uniform}(s|1, T)
\\[3pt]
\prod_{t=1}^T \distro{Poisson}(D_t | t < s \ ? \ e \ : \ l),
\end{array}
\end{eqnarray*}
%
To marginalize, an alternative factorization into prior and likelihood
is used,
%
\begin{eqnarray*}
p(e,l,D) & = & p(e,l) \, p(D|e,l),
\end{eqnarray*}
%
where the likelihood is defined by marginalizing $s$ as
%
\begin{eqnarray*}
p(D | e,l)
& = &
\sum_{s=1}^T p(s, D | e,l)
\\[3pt]
& = &
\sum_{s=1}^T p(s) p(D | s,e,l)
\\[3pt]
& = &
\sum_{s=1}^T \distro{Uniform}(s | 1,T)
\, \prod_{t=1}^T \distro{Poisson}(D_t | t < s \ ? \ e \ : \ l)
\end{eqnarray*}
%
Stan operates on the log scale and thus requires the log likelihood,
%
\[
\log p(D | e,l)
\\[3pt]
\mbox{ } \ \ = \
\mbox{log\_sum\_exp}_{s=1}^T
\begin{array}[t]{l}
\big(
 \log \distro{Uniform}(s \, | \, 1, T)
\\[3pt]
{} \hspace*{4pt} + \sum_{t=1}^T \log \distro{Poisson}(D_t \, | \, t < s \ ?
\ e \ : \ l) \big),
\end{array}
\]
%
where the log sum of exponents function is defined by
\[
\mbox{log\_sum\_exp}_{n=1}^N \, \alpha_n
\ = \
\log \sum_{n=1}^N \mbox{exp}(\alpha_n).
\]
%
The log sum of exponents function allows the model to be coded
directly in Stan using the built-in function \code{log\_sum\_exp},
which provides both arithmetic stability and efficiency for mixture
model calculations.


\subsection{Coding the Model in Stan}

The Stan program for the change point model is shown in
\reffigure{change-point-model}.  The transformed parameter
\code{lp[s]} stores the quantity $\log p(s, D \, | \, e, l)$.
%
\begin{figure}
\begin{stancode}
data {
  real<lower=0> r_e;
  real<lower=0> r_l;

  int<lower=1> T;
  int<lower=0> D[T];
}
transformed data {
  real log_unif;
  log_unif = -log(T);
}
parameters {
  real<lower=0> e;
  real<lower=0> l;
}
transformed parameters {
  vector[T] lp;
  lp = rep_vector(log_unif, T);
  for (s in 1:T)
    for (t in 1:T)
      lp[s] = lp[s] + poisson_lpmf(D[t] | t < s ? e : l);
}
model {
  e ~ exponential(r_e);
  l ~ exponential(r_l);
  target += log_sum_exp(lp);
}
\end{stancode}
\vspace*{-6pt}
\caption{\small\it A change point model in which disaster rates
  \code{D[t]} have one rate, \code{e}, before the change point and a
  different rate, \code{l}, after the change point.  The change point
  itself, \code{s}, is marginalized out as described in the
  text.}\label{change-point-model.figure}
\end{figure}

Although the model in \reffigure{change-point-model} is easy to
understand, the doubly nested loop used for \code{s} and \code{t} is
quadratic in \code{T}.  Luke Wiklendt pointed out that a linear
alternative can be achieved by the use of dynamic programming similar
to the forward-backward algorithm for Hidden Markov models;  he
submitted a slight variant of the following code to replace the
transformed parameters block of the above Stan program.
%
\begin{stancode}
transformed parameters {
    vector[T] lp;
    {
      vector[T + 1] lp_e;
      vector[T + 1] lp_l;
      lp_e[1] = 0;
      lp_l[1] = 0;
      for (t in 1:T) {
        lp_e[t + 1] = lp_e[t] + poisson_lpmf(D[t] | e);
        lp_l[t + 1] = lp_l[t] + poisson_lpmf(D[t] | l);
      }
      lp = rep_vector(log_unif + lp_l[T + 1], T)
           + head(lp_e, T) - head(lp_l, T);
    }
  }
\end{stancode}
%
As should be obvious from looking at it, it has linear complexity in
\code{T} rather than quadratic.  The result for the mining-disaster
data is about 20 times faster;  the improvement will be greater for
larger \code{T}.

The key to understanding Wiklendt's dynamic programming version is to
see that \code{head(lp\_e)} holds the forward values, whereas
\code{lp\_l[T + 1] - head(lp\_l, T)} holds the backward values; the
clever use of subtraction allows \code{lp\_l} to be accumulated
naturally in the forward direction.


\subsection{Fitting the Model with MCMC}

This model is easy to fit using MCMC with NUTS in its default
configuration.  Convergence is very fast and sampling produces roughly
one effective sample every two iterations.  Because it is a relatively
small model (the inner double loop over time is roughly 20,000 steps),
it is very fast.

The value of \code{lp} for each iteration for each change point is
available because it is declared as a transformed parameter.  If the
value of \code{lp} were not of interest, it could be coded as a local
variable in the model block and thus avoid the I/O overhead of saving
values every iteration.

\subsection{Posterior Distribution of the Discrete Change Point}

The value of \code{lp[s]} in a given iteration is given by $\log
p(s,D|e,l)$ for the values of the early and late rates, $e$ and $l$,
in the iteration.  In each iteration after convergence, the early and
late disaster rates, $e$ and $l$, are drawn from the posterior
$p(e,l|D)$ by MCMC sampling and the associated \code{lp} calculated.
The value of \code{lp} may be normalized to calculate $p(s|e,l,D)$ in
each iteration, based on on the current values of $e$ and $l$.
Averaging over iterations provides an unnormalized probability
estimate of the change point being $s$ (see below for the normalizing
constant),
%
\begin{eqnarray*}
p(s | D)
& \propto &
q(s | D)
\\[3pt]
& = &
\frac{1}{M} \sum_{m=1}^{M} \exp(\code{lp}[m,s]).
\end{eqnarray*}
%
where $\mbox{\code{lp}}[m,s]$ represents the value of \code{lp} in
posterior draw $m$ for change point $s$.  By averaging over draws,
$e$ and $l$ are themselves marginalized out, and the result has no
dependence on a given iteration's value for $e$ and $l$.  A final
normalization then produces the quantity of interest, the posterior
probability of the change point being $s$ conditioned on the data $D$,
%
\[
p(s | D)
=
\frac{q(s|D)}{\sum_{s'=1}^T q(s' | D)}.
\]
%
A plot of the values of $\log p(s|D)$ computed using Stan 2.4's
default MCMC implementation is shown in
\reffigure{change-point-posterior}.
%
\begin{figure}
\begin{center}
\includegraphics[height=2in]{img/change-point-posterior.pdf}
\ \ \ \ \
\includegraphics[height=2in]{img/s-discrete-posterior.pdf}
\end{center}
\vspace*{-12pt}
\caption{\small\it The posterior estimates for the change point.  \
  {\rm Left)} log probability of change point being in year,
  calculated analytically using \code{lp}; \ {\rm Right)}\ frequency
  of change point draws in the posterior generated using
  \code{lp}. The plot on the left is on the log scale and the plot on
  the right on the linear scale; note the narrower range of years in
  the right-hand plot resulting from sampling. The posterior mean of
  $s$ is roughly 1891.}%
\label{change-point-posterior.figure}
\end{figure}
%



\subsection{Discrete Sampling}

The generated quantities block may be used to draw discrete parameter
values using the built-in pseudo-random number generators.  For
example, with \code{lp} defined as above, the following program
draws a random value for \code{s} at every iteration.
%
\begin{stancode}
generated quantities {
  int<lower=1,upper=T> s;
  s = categorical_logit_rng(lp);
}
\end{stancode}
%
A posterior histogram of draws for $s$ is shown on the right side of
\reffigure{change-point-posterior}.

Compared to working in terms of expectations, discrete sampling is
highly inefficient, especially for tails of distributions, so this
approach should only be used if draws from a distribution are
explicitly required.   Otherwise, expectations should be computed in
the generated quantities block based on the posterior distribution for
\code{s} given by \code{softmax(lp)}.


\subsection{Posterior Covariance}

The discrete sample generated for $s$ can be used to calculate
covariance with other parameters.  Although the sampling approach is
straightforward, it is more statistically efficient (in the sense of
requiring far fewer iterations for the same degree of accuracy) to
calculate these covariances in expectation using \code{lp}.


\subsection{Multiple Change Points}

There is no obstacle in principle to allowing multiple change points.
The only issue is that computation increases from linear to quadratic
in marginalizing out two change points, cubic for three change points,
and so on.  There are three parameters, \code{e}, \code{m}, and
\code{l}, and two loops for the change point and then one over time,
with log densities being stored in a matrix.
%
\begin{stancode}
matrix[T, T] lp;
lp = rep_matrix(log_unif, T);
for (s1 in 1:T)
  for (s2 in 1:T)
    for (t in 1:T)
      lp[s1,s2] = lp[s1,s2]
        + poisson_lpmf(D[t] | t < s1 ? e : (t < s2 ? m : l));
\end{stancode}
%
The matrix can then be converted back to a vector using
\code{to\_vector} before being passed to \code{log\_sum\_exp}.

\section{Mark-Recapture Models}

A widely applied field method in ecology is to capture (or sight)
animals, mark them (e.g., by tagging), then release them.  This
process is then repeated one or more times, and is often done for
populations on an ongoing basis.  The resulting data may be used to
estimate population size.

The first subsection describes a very simple mark-recapture model that does
not involve any latent discrete parameters.  The following subsections
describes the Cormack-Jolly-Seber model, which involves latent
discrete parameters for animal death.

\subsection{Simple Mark-Recapture Model}

In the simplest case, a one-stage mark-recapture study produces the
following data
%
\begin{itemize}
\item $M$ : number of animals marked in first capture,
\item $C$ : number animals in second capture, and
\item $R$ : number of marked animals in second capture.
\end{itemize}
%
The estimand of interest is
%
\begin{itemize}
\item $N$ : number of animals in the population.
\end{itemize}
%
Despite the notation, the model will take $N$ to be a continuous
parameter; just because the population must be finite doesn't mean the
parameter representing it must be.  The parameter will be used to
produce a real-valued estimate of the population size.

The Lincoln-Petersen \citep{Lincoln:1930,Petersen:1896} method for
estimating population size is
%
\[
\hat{N} = \frac{M C}{R}.
\]
%
This population estimate would arise from a probabilistic model in
which the number of recaptured animals is distributed binomially,
\[
R \sim \distro{Binomial}(C, M / N)
\]
given the total number of animals captured in the second round ($C$)
with a recapture probability of $M/N$, the fraction of the total
population $N$ marked in the first round.

%
\begin{figure}
\begin{stancode}
data {
  int<lower=0> M;
  int<lower=0> C;
  int<lower=0,upper=min(M,C)> R;
}
parameters {
  real<lower=(C - R + M)> N;
}
model {
  R ~ binomial(C, M / N);
}
\end{stancode}
\vspace*{-6pt}
\caption{\small\it A probabilistic formulation of the Lincoln-Petersen
estimator for population size based on data from a one-step
mark-recapture study.  The lower bound on $N$ is necessary to
efficiently eliminate impossible values.}%
\label{lincoln-petersen-model.figure}
\end{figure}
%
The probabilistic variant of the Lincoln-Petersen estimator can be
directly coded in Stan as shown in \reffigure{lincoln-petersen-model}.
The Lincoln-Petersen estimate is the maximum likelihood estimate (MLE)
for this model.

To ensure the MLE is the Lincoln-Petersen estimate, an improper
uniform prior for $N$ is used; this could (and should) be replaced
with a more informative prior if possible based on knowledge of the
population under study.

The one tricky part of the model is the lower bound $C - R + M$ placed
on the population size $N$.  Values below this bound are impossible
because it is otherwise not possible to draw $R$ samples out of the
$C$ animals recaptured.  Implementing this lower bound is necessary to
ensure sampling and optimization can be carried out in an
unconstrained manner with unbounded support for parameters on the
transformed (unconstrained) space.  The lower bound in the declaration
for $C$ implies a variable transform $f : (C-R+M,\infty) \rightarrow
(-\infty,+\infty)$ defined by $f(N) = \log(N - (C - R + M))$; see
\refsection{lower-bound-transform} for more information on the
transform used for variables declared with a lower bound.

\subsection{Cormack-Jolly-Seber with Discrete Parameter}

The Cormack-Jolly-Seber (CJS) model
\citep{Cormack:1964,Jolly:1965,Seber:1965} is an open-population model
in which the population may change over time due to death; the
presentation here draws heavily on \citep{Schofield:2007}.

The basic data is
%
\begin{itemize}
\item $I$ : number of individuals,
\item $T$ : number of capture periods, and
\item $y_{i,t}$ : boolean indicating if individual $i$ was captured at
  time $t$.
\end{itemize}
%
Each individual is assumed to have been captured at least once because
an individual only contributes information conditionally after they
have been captured the first time.

There are two Bernoulli parameters in the model,
%
\begin{itemize}
\item $\phi_t$ : probability that animal alive at time $t$ survives
  until $t + 1$ and
\item $p_t$ : probability that animal alive at time $t$ is captured at
  time $t$.
\end{itemize}
%
These parameters will both be given uniform priors, but information
should be used to tighten these priors in practice.

The CJS model also employs a latent discrete parameter $z_{i,t}$
indicating for each individual $i$ whether it is alive at time $t$,
distributed as
%
\[
z_{i,t} \sim \distro{Bernoulli}(\ternary{z_{i,t-1}}{0}{\phi_{t-1}}).
\]
%
The conditional prevents the model positing zombies; once an animal is
dead, it stays dead.  The data distribution is then simple to express
conditional on $z$ as
%
\[
y_{i,t} \sim \distro{Bernoulli}(\ternary{z_{i,t}}{0}{p_t})
\]
%
The conditional enforces the constraint that dead animals cannot be captured.


\subsection{Collective Cormack-Jolly-Seber Model}

This subsection presents an implementation of the model in terms of
counts for different history profiles for individuals over three
capture times. It assumes exchangeability of the animals in that each
is assigned the same capture and survival probabilities.

In order to ease the marginalization of the latent discrete parameter
$z_{i,t}$, the Stan models rely on a derived quantity $\chi_t$ for
the probability that an individual is never captured again if it is
alive at time $t$ (if it is dead, the recapture probability is zero).
this quantity is defined recursively by
\[
\chi_t
=
\begin{cases}
1
& \mbox{if } t = T
\\[3pt]
(1 - \phi_t) + \phi_t (1 - p_{t+1}) \chi_{t+1}
& \mbox{ if } t < T
\end{cases}
\]
%
The base case arises because if an animal was captured in the last
time period, the probability it is never captured again is 1 because
there are no more capture periods.  The recursive case defining
$\chi_{t}$ in terms of $\chi_{t+1}$ involves two possibilities: (1)
not surviving to the next time period, with probability $(1 -
\phi_t)$, or (2) surviving to the next time period with probability
$\phi_t$, not being captured in the next time period with probability
$(1 - p_{t+1})$, and not being captured again after being alive in
period $t+1$ with probability $\chi_{t+1}$.

With three capture times, there are three captured/not-captured
profiles an individual may have.  These may be naturally coded as
binary numbers as follows.
%
\begin{center}
\begin{tabular}{c|ccc|c}
& \multicolumn{3}{|c|}{{\it captures}}
\\
{\it profile} & 1 & 2 & 3 & {\it probability}
\\ \hline
{0} & - & - & - & n/a
\\
{1} & - & - & + & n/a
\\ \hline
{2} & - & + & - & $\chi_2$
\\
{3} & - & + & + & $\phi_2 \, \phi_3$
\\ \hline
{4} & + & - & - & $\chi_1$
\\
{5} & + & - & + & $\phi_1 \, (1 - p_2) \, \phi_2 \, p_3$
\\ \hline
{6} & + & + & - & $ \phi_1 \, p_2 \, \chi_2$
\\
{7} & + & + & + & $\phi_1 \, p_2 \, \phi_2 \, p_3$
\end{tabular}
\end{center}
%
History 0, for animals that are never captured, is unobservable
because only animals that are captured are observed. History 1, for
animals that are only captured in the last round, provides no
information for the CJS model, because capture/non-capture status is
only informative when conditioned on earlier captures.  For the
remaining cases, the contribution to the likelihood is provided in the
final column.

By defining these probabilities in terms of $\chi$ directly, there is
no need for a latent binary parameter indicating whether an animal is
alive at time $t$ or not.  The definition of $\chi$ is typically used
to define the likelihood (i.e., marginalize out the latent discrete
parameter) for the CJS model \citep[page 9]{Schofield:2007}.

The Stan model defines $\chi$ as a transformed parameter based on
parameters $\phi$ and $p$.  In the model block, the log probability is
incremented for each history based on its count.  This second step is
similar to collecting Bernoulli observations into a binomial or
categorical observations into a multinomial, only it is coded directly
in the Stan program using \code{target~+=} rather than
being part of a built-in probability function.
%
\begin{figure}
\begin{stancode}
data {
  int<lower=0> history[7];
}
parameters {
  real<lower=0,upper=1> phi[2];
  real<lower=0,upper=1> p[3];
}
transformed parameters {
  real<lower=0,upper=1> chi[2];
  chi[2] = (1 - phi[2]) + phi[2] * (1 - p[3]);
  chi[1] = (1 - phi[1]) + phi[1] * (1 - p[2]) * chi[2];
}
model {
  target += history[2] * log(chi[2]);
  target += history[3] * (log(phi[2]) + log(p[3]));
  target += history[4] * (log(chi[1]));
  target += history[5] * (log(phi[1]) + log1m(p[2])
                            + log(phi[2]) + log(p[3]));
  target += history[6] * (log(phi[1]) + log(p[2])
                            + log(chi[2]));
  target += history[7] * (log(phi[1]) + log(p[2])
                            + log(phi[2]) + log(p[3]));
}
generated quantities {
  real<lower=0,upper=1> beta3;
  beta3 = phi[2] * p[3];
}
\end{stancode}
\vspace*{-12pt}
\caption{\small\it A Stan program for the Cormack-Jolly-Seber
  mark-recapture model that considers counts of individuals with
  observation histories of being observed or not in three capture
  periods.}\label{cjs-history.figure}
\end{figure}
%

\subsubsection{Identifiability}

The parameters $\phi_2$ and $p_3$, the probability of death at time 2
and probability of capture at time 3 are not identifiable, because both
may be used to account for lack of capture at time 3.  Their product,
$\beta_3 = \phi_2 \, p_3$, is identified.  The Stan model defines
\code{beta3} as a generated quantity.  Unidentified parameters pose a
problem for Stan's samplers' adaptation.  Although the problem posed
for adaptation is mild here because the parameters are bounded and
thus have proper uniform priors, it would be better to formulate an
identified parameterization.  One way to do this would be to formulate
a hierarchical model for the $p$ and $\phi$ parameters.

\subsection{Individual Cormack-Jolly-Seber Model}

This section presents a version of the Cormack-Jolly-Seber (CJS) model
cast at the individual level rather than collectively as in the
previous subsection.  It also extends the model to allow an arbitrary
number of time periods.  The data will consist of the number $T$ of
capture events, the number $I$ of individuals, and a boolean flag
$y_{i,t}$ indicating if individual $i$ was observed at time $t$.  In
Stan,
%
\begin{stancode}
data {
  int<lower=2> T;
  int<lower=0> I;
  int<lower=0,upper=1> y[I, T];
}
\end{stancode}

The advantages to the individual-level model is that it becomes
possible to add individual ``random effects'' that affect survival or
capture probability, as well as to avoid the combinatorics involved in
unfolding $2^T$ observation histories for $T$ capture times.

\subsubsection{Utility Functions}

The individual CJS model is written involves several function
definitions.  The first two are used in the transformed data block to
compute the first and last time period in which an animal was
captured.%
%
\footnote{An alternative would be to compute this on the outside and
feed it into the Stan model as preprocessed data.  Yet another
alternative encoding would be a sparse one recording only the
capture events along with their time and identifying the individual
captured.}
%
\begin{stancode}
functions {
  int first_capture(int[] y_i) {
    for (k in 1:size(y_i))
      if (y_i[k])
        return k;
    return 0;
  }
  int last_capture(int[] y_i) {
    for (k_rev in 0:(size(y_i) - 1)) {
      int k;
      k = size(y_i) - k_rev;
      if (y_i[k])
        return k;
    }
    return 0;
  }
  ...
}
\end{stancode}
%
These two functions are used to define the first and last capture time
for each individual in the transformed data block.%
%
\footnote{Both functions return 0 if the individual represented by the
  input array was never captured.  Individuals with no captures are
  not relevant for estimating the model because all probability
  statements are conditional on earlier captures.  Typically they
  would be removed from the data, but the program allows them to be
  included even though they make not contribution to the log
  probability function.}
%
\begin{stancode}
transformed data {
  int<lower=0,upper=T> first[I];
  int<lower=0,upper=T> last[I];
  vector<lower=0,upper=I>[T] n_captured;
  for (i in 1:I)
    first[i] = first_capture(y[i]);
  for (i in 1:I)
    last[i] = last_capture(y[i]);
  n_captured = rep_vector(0, T);
  for (t in 1:T)
    for (i in 1:I)
      if (y[i, t])
        n_captured[t] = n_captured[t] + 1;
}
\end{stancode}
%
The transformed data block also defines \code{n\_captured[t]}, which is
the total number of captures at time \code{t}.  The variable
\code{n\_captured} is defined as a vector instead of an integer array
so that it can be used in an elementwise vector operation in the generated
quantities block to model the population estimates at each time point.

The parameters and transformed parameters are as before, but now there
is a function definition for computing the entire vector \code{chi}, the
probability that if an individual is alive at \code{t} that it will
never be captured again.
%
\begin{stancode}
parameters {
  vector<lower=0,upper=1>[T-1] phi;
  vector<lower=0,upper=1>[T] p;
}
transformed parameters {
  vector<lower=0,upper=1>[T] chi;
  chi = prob_uncaptured(T,p,phi);
}
\end{stancode}
%
The definition of \code{prob\_uncaptured}, from the functions block,
is
%
\begin{stancode}
functions {
  ...
  vector prob_uncaptured(int T, vector p, vector phi) {
    vector[T] chi;
    chi[T] = 1.0;
    for (t in 1:(T - 1)) {
      int t_curr;
      int t_next;
      t_curr = T - t;
      t_next = t_curr + 1;
      chi[t_curr] = (1 - phi[t_curr])
                     + phi[t_curr]
                       * (1 - p[t_next])
                       * chi[t_next];
    }
    return chi;
  }
}
\end{stancode}
%
The function definition directly follows the mathematical definition
of $\chi_t$, unrolling the recursion into an iteration and
defining the elements of \code{chi} from \code{T} down to 1.

\subsubsection{The Model}

Given the precomputed quantities, the model block directly encodes the
CJS model's log likelihood function.  All parameters are left with
their default uniform priors and the model simply encodes the log
probability of the observations \code{q} given the parameters \code{p}
and \code{phi} as well as the transformed parameter \code{chi} defined
in terms of \code{p} and \code{phi}.
%
\begin{stancode}
model {
  for (i in 1:I) {
    if (first[i] > 0) {
      for (t in (first[i]+1):last[i]) {
        1 ~ bernoulli(phi[t-1]);
        y[i, t] ~ bernoulli(p[t]);
      }
      1 ~ bernoulli(chi[last[i]]);
    }
  }
}
\end{stancode}
%
The outer loop is over individuals, conditional skipping individuals
\code{i} which are never captured.  The never-captured check depends
on the convention of the first-capture and last-capture functions
returning 0 for \code{first} if an individual is never captured.

The inner loop for individual \code{i} first increments the log
probability based on the survival of the individual with probability
\code{phi[t-1]}.  The outcome of 1 is fixed because the individual
must survive between the first and last capture (i.e., no zombies).
Note that the loop starts after the first capture, because all
information in the CJS model is conditional on the first capture.

In the inner loop, the observed capture status \code{y[i,~t]} for
individual \code{i} at time \code{t} has a Bernoulli distribution
based on the capture probability \code{p[t]} at time \code{t}.

After the inner loop, the probability of an animal never being seen
again after being observed at time \code{last[i]} is included, because
\code{last[i]} was defined to be the last time period in which animal
\code{i} was observed.

\subsubsection{Identified Parameters}

As with the collective model described in the previous subsection,
this model does not identify \code{phi[T-1]} and \code{p[T]}, but
does identify their product, \code{beta}.  Thus \code{beta} is defined
as a generated quantity to monitor convergence and report.
%
\begin{stancode}
generated quantities {
  real beta;
  ...

  beta = phi[T-1] * p[T];
  ...
}
\end{stancode}
%

The parameter \code{p[1]} is also not modeled and will just be uniform
between 0 and 1.  A more finely articulated model might have a
hierarchical or time-series component, in which case \code{p[1]} would
be an unknown initial condition and both \code{phi[T-1]} and
\code{p[T]} could be identified.

\subsubsection{Population Size Estimates}

The generated quantities also calculates an estimate of the population
mean at each time \code{t} in the same way as in the simple
mark-recapture model as the number of individuals captured at time
\code{t} divided by the probability of capture at time \code{t}.  This
is done with the elementwise division operation for vectors
(\code{./}) in the generated quantities block.
%
\begin{stancode}
generated quantities {
  ...
  vector<lower=0>[T] pop;
  ...
  pop = n_captured ./ p;
  pop[1] = -1;
}
\end{stancode}

\subsubsection{Generalizing to Individual Effects}

All individuals are modeled as having the same capture probability,
but this model could be easily generalized to use a logistic
regression here based on individual-level inputs to be used as
predictors.



\section{Data Coding and Diagnostic Accuracy Models}

Although seemingly disparate tasks, the rating/coding/annotation of
items with categories and diagnostic testing for disease or other
conditions share several characteristics which allow their statistical
properties to modeled similarly.

\subsection{Diagnostic Accuracy}

Suppose you have diagnostic tests for a condition of varying
sensitivity and specificity.  Sensitivity is the probability a test
returns positive when the patient has the condition and specificity is
the probability that a test returns negative when the patient does not
have the condition.  For example, mammograms and puncture biopsy tests
both test for the presence of breast cancer.  Mammograms have high
sensitivity and low specificity, meaning lots of false positives,
whereas puncture biopsies are the opposite, with low sensitivity and
high specificity, meaning lots of false negatives.

There are several estimands of interest in such studies.  An
epidemiological study may be interested in the prevalence of a kind of
infection, such as malaria, in a population.  A test development study
might be interested in the diagnostic accuracy of a new test. A health
care worker performing tests might be interested in the disease status
of a particular patient.

\subsection{Data Coding}

Humans are often given the task of coding (equivalently rating or
annotating) data.  For example, journal or grant reviewers rate
submissions, a political study may code campaign commercials as to
whether they are attack ads or not, a natural language processing
study might annotate Tweets as to whether they are positive or
negative in overall sentiment, or a dentist looking at an X-ray
classifies a patient as having a cavity or not.  In all of these
cases, the data coders play the role of the diagnostic tests and all
of the same estimands are in play --- data coder accuracy and bias,
true categories of items being coded, or the prevalence of various
categories of items in the data.

\subsection{Noisy Categorical Measurement Model}

In this section, only categorical ratings are considered, and the
challenge in the modeling for Stan is to marginalize out the discrete
parameters.

\cite{DawidSkene:1979} introduce a noisy-measurement model for
data coding and apply in the epidemiological setting of coding what
doctor notes say about patient histories;  the same model can be used
for diagnostic procedures.

\subsubsection{Data}

The data for the model consists of $J$ raters (diagnostic tests), $I$
items (patients), and $K$ categories (condition statuses) to annotate,
with $y_{i, j} \in 1{:}K$ being the rating provided by rater $j$ for
item $i$.  In a diagnostic test setting for a particular condition,
the raters are diagnostic procedures and often $K=2$, with values
signaling the presence or absence of the condition.%
%
\footnote{Diagnostic procedures are often ordinal, as in stages of
  cancer in oncological diagnosis or the severity of a cavity in
  dental diagnosis.  Dawid and Skene's model may be used as is or
  naturally generalized for ordinal ratings using a latent continuous
  rating and cutpoints as in ordinal logistic regression.}

It is relatively straightforward to extend Dawid and Skene's model to
deal with the situation where not every rater rates each item exactly
once.

\subsection{Model Parameters}

The model is based on three parameters, the first of which is discrete:
%
\begin{itemize}
\item $z_i$ : a value in $1{:}K$ indicating the true category of item $i$,
\item $\pi$ : a $K$-simplex for the prevalence of the $K$
  categories in the population, and
\item $\theta_{j,k}$ : a $K$-simplex for the response of annotator $j$
  to an item of true category $k$.
\end{itemize}

\subsection{Noisy Measurement Model}

The true category of an item is assumed to be generated by a simple
categorical distribution based on item prevalence,
\[
z_i \sim \distro{Categorical}(\pi).
\]
%
The rating $y_{i, j}$ provided for item $i$ by rater $j$ is modeled as
a categorical response of rater $i$ to an item of category $z_i$,%
%
\footnote{In the subscript, $z[i]$ is written as $z_i$ to
  improve legibility.}
%
\[
y_{i, j} \sim \distro{Categorical}(\theta_{j,\pi_{z[i]}}).
\]

\subsubsection{Priors and Hierarchical Modeling}

Dawid and Skene provided maximum likelihood estimates for $\theta$ and
$\pi$, which allows them to generate probability estimates for each $z_i$.

To mimic Dawid and Skene's maximum likelihood model, the parameters
$\theta_{j,k}$ and $\pi$ can be given uniform priors over
$K$-simplexes.  It is straightforward to generalize to Dirichlet
priors,
\[
\pi \sim \distro{Dirichlet}(\alpha)
\]
and
\[
\theta_{j,k} \sim \distro{Dirichlet}(\beta_k)
\]
with fixed hyperparameters $\alpha$ (a vector) and $\beta$ (a matrix
or array of vectors).  The prior for $\theta_{j,k}$ must be allowed to
vary in $k$, so that, for instance, $\beta_{k,k}$ is large enough to
allow the prior to favor better-than-chance annotators over random or
adversarial ones.

Because there are $J$ coders, it would be natural to extend the model
to include a hierarchical prior for $\beta$ and to partially pool the
estimates of coder accuracy and bias.

\subsubsection{Marginalizing out the True Category}

Because the true category parameter $z$ is discrete, it must be
marginalized out of the joint posterior in order to carry out sampling
or maximum likelihood estimation in Stan. The joint posterior factors
as
\[
p(y, \theta, \pi) = p(y | \theta,\pi) \, p(\pi) \, p(\theta),
\]
where $p(y | \theta,\pi)$ is derived by marginalizing $z$ out of
%
\[
p(z, y | \theta, \pi)
\ = \
\prod_{i=1}^I \left( \distro{Categorical}(z_i | \pi)
                     \prod_{j=1}^J
                     \distro{Categorical}(y_{i, j}|\theta_{j, z[i]})
              \right).
\]
%
This can be done item by item, with
\[
p(y | \theta, \pi)
\ = \
\prod_{i=1}^I \sum_{k=1}^K
  \left( \distro{Categorical}(z_i | \pi)
         \prod_{j=1}^J
         \distro{Categorical}(y_{i, j}|\theta_{j, z[i]})
  \right).
\]
%
In the missing data model, only the observed labels would be used in
the inner product.

\cite{DawidSkene:1979} derive exactly the same equation in their
Equation~(2.7), required for the E-step in their expectation
maximization (EM) algorithm.  Stan requires the marginalized
probability function on the log scale,
\[
\begin{array}{l}
\mbox{ } \ \log p(y | \theta, \pi)
\\[3pt]
\mbox{ } \  = \
\sum_{i=1}^I \log \left( \sum_{k=1}^K \exp
  \left( \log \distro{Categorical}(z_i | \pi)
         + \sum_{j=1}^J
         \log \distro{Categorical}(y_{i, j}|\theta_{j, z[i]})
  \right) \right),
\end{array}
\]
which can be directly coded using Stan's built-in \code{log\_sum\_exp}
function.


\subsection{Stan Implementation}

The Stan program for the Dawid and Skene model is provided in
\reffigure{dawid-skene-model}.
%
\begin{figure}
\begin{stancode}
data {
  int<lower=2> K;
  int<lower=1> I;
  int<lower=1> J;

  int<lower=1,upper=K> y[I, J];

  vector<lower=0>[K] alpha;
  vector<lower=0>[K] beta[K];
}
parameters {
  simplex[K] pi;
  simplex[K] theta[J, K];
}
transformed parameters {
  vector[K] log_q_z[I];
  for (i in 1:I) {
    log_q_z[i] = log(pi);
    for (j in 1:J)
      for (k in 1:K)
        log_q_z[i, k] = log_q_z[i, k]
                         + log(theta[j, k, y[i, j]]);
  }
}
model {
  pi ~ dirichlet(alpha);
  for (j in 1:J)
    for (k in 1:K)
      theta[j, k] ~ dirichlet(beta[k]);

  for (i in 1:I)
    target += log_sum_exp(log_q_z[i]);
}
\end{stancode}
\vspace*{-12pt}
\caption{\small\it Stan program for the rating (or diagnostic
  accuracy) model of \cite{DawidSkene:1979}. The model marginalizes
  out the discrete parameter $z$, storing the unnormalized conditional
  probability $\log q(z_i=k|\theta,\pi)$ in\ \code{log\_q\_z[i,~k]}.}%
\label{dawid-skene-model.figure}
\end{figure}
%
The Stan model converges quickly and mixes well using NUTS starting at
diffuse initial points, unlike the equivalent model implemented with
Gibbs sampling over the discrete parameter.  Reasonable weakly
informative priors are $\alpha_k = 3$ and $\beta_{k,k} = 2.5 K$ and
$\beta_{k,k'} = 1$ if $k \neq k'$.  Taking $\alpha$ and $\beta_k$ to
be unit vectors and applying optimization will produce the same answer
as the expectation maximization (EM) algorithm of
\cite{DawidSkene:1979}.

\subsubsection{Inference for the True Category}

The quantity \code{log\_q\_z[i]} is defined as a transformed
parameter.  It encodes the (unnormalized) log of $p(z_i | \theta,
\pi)$.  Each iteration provides a value conditioned on that
iteration's values for $\theta$ and $\pi$.  Applying the softmax
function to \code{log\_q\_z[i]} provides a simplex corresponding to
the probability mass function of $z_i$ in the posterior.   These may
be averaged across the iterations to provide the posterior probability
distribution over each $z_i$.


\chapter{Sparse and Ragged Data Structures}\label{sparse-ragged.chapter}

\noindent
Stan does not directly support either sparse or ragged data
structures, though both can be accommodated with some programming
effort.  \refchapter{sparse-matrices} introduces a special-purpose
sparse matrix times dense vector multiplication, which should be used
where applicable;  this chapter covers more general data structures.

\section{Sparse Data Structures}

Coding sparse data structures is as easy as moving from a matrix-like
data structure to a database-like data structure.  For example,
consider the coding of sparse data for the IRT models discussed in
\refsection{item-response-models}.  There are $J$ students and $K$
questions, and if every student answers every question, then it is
practical to declare the data as a $J \times K$ array of answers.
%
\begin{quote}
\begin{Verbatim}
data {
  int<lower=1> J;
  int<lower=1> K;
  int<lower=0,upper=1> y[J, K];
  ...
model {
  for (j in 1:J)
    for (k in 1:K)
      y[j, k] ~ bernoulli_logit(delta[k] * (alpha[j] - beta[k]));
  ...
\end{Verbatim}
\end{quote}
%

\begin{figure}
\begin{center}
\begin{minipage}[c]{0.45\textwidth}
\[
y
=
\left[
\begin{array}{cccc}
0 & 1 & \mbox{NA} & 1
\\
0 & \mbox{NA} & \mbox{NA} & 1
\\
\mbox{NA} & 0 & \mbox{NA} & \mbox{NA}
\end{array}
\right]
\]
\end{minipage}
\ \ \
\begin{minipage}[c]{0.45\textwidth}
\begin{tabular}{ll|l}
$jj$ & $kk$ & $y$
\\ \hline
1 & 1 & 0
\\
1 & 2 & 1
\\
1 & 4 & 1
\\
2 & 1 & 0
\\
2 & 4 & 1
\\
3 & 2 & 0
\end{tabular}
\end{minipage}
\end{center}
\vspace*{-12pt}
\caption{\small\it  Example of coding sparse arrays in Stan.  On the left is a definition
  of a sparse matrix $y$ using the NA notation from R (which is not
  supported by Stan).  On the right is a database-like encoding of the
  same sparse matrix $y$ that can be used directly in Stan.  The first
  two columns, $jj$ and $kk$, denote the indexes and the final column,
  $y$, the value.  For example, the fifth row of the database-like
  data structure on the right indicates that $y_{2,4} = 1$.}\label{sparse-data.figure}
\end{figure}
%
When not every student is given every question, the dense array coding
will no longer work, because Stan does not support undefined values.
\reffigure{sparse-data} shows an example with $J=3$ and $K=4$, with
missing responses shown as NA, as in R.  There is no support within
Stan for R's NA values, so this data structure cannot be used
directly.  Instead, it must be converted to a ``long form'' as in a
database, with columns indicating the $j$ and $k$ indexes along with
the value.  For instance, with $jj$ and $kk$ used for the indexes
(following \citep{GelmanHill:2007}), the data structure can be coded
as in the right-hand example in \reffigure{sparse-data}.  This says
that $y_{1,1} = 0$, $y_{1,2} = 1$, and so on, up to $y_{3,2} = 1$,
with all other entries undefined.

Letting $N$ be the number of $y$ that are defined, here $N=6$,
the data and model can be formulated as follows.
%
\begin{quote}
\begin{Verbatim}
data {
  ...
  int<lower=1> N;
  int<lower=1,upper=J> jj[N];
  int<lower=1,upper=K> kk[N];
  int<lower=0,upper=1> y[N];
  ...
model {
  for (n in 1:N)
    y[n] ~ bernoulli_logit(delta[kk[n]]
                           * (alpha[jj[n]] - beta[kk[n]]));
  ...
\end{Verbatim}
\end{quote}
%
In the situation where there are no missing values, the two model
formulations produce exactly the same log posterior density.


\section{Ragged Data Structures}\label{ragged-data-structs.section}

Ragged arrays are arrays that are not rectangular, but have different
sized entries.  This kind of structure crops up when there are
different numbers of observations per entry.

A general approach to dealing with ragged structure is to move to a
full database-like data structure as discussed in the previous
section.  A more compact approach is possible with some indexing into
a linear array.

For example, consider a data structure for three groups, each of which
has a different number of observations.
%
\begin{figure}
\begin{center}
\begin{minipage}[c]{0.35\textwidth}
$y_1 =  \left[1.3 \ \ 2.4 \ \ 0.9\right]$
\\[3pt]
$y_2 = \left[-1.8 \ \ -0.1\right]$
\\[3pt]
$y_3 = \left[12.9 \ \ 18.7 \ \ 42.9 \ \ 4.7\right]$
\end{minipage}
\ \ \
\begin{minipage}[c]{0.60\textwidth}
$z = [1.3 \ \ 2.4 \ \ 0.9 \ \ -1.8 \ \ -0.1 \ \ 12.9 \ \ 18.7 \ \ 42.9
\ \ 4.7]$
\\[3pt]
$s  =  \{ 3 \ \ 2 \ \ 4 \}$
\end{minipage}
\end{center}
\caption{\small\it Example of coding ragged arrays in Stan.  On the
  left is the definition of a ragged data structure $y$ with three
  rows of different sizes ($y_1$ is size 3, $y_2$ size 2, and $y_3$
  size 4).  On the right is an example of how to code the data in Stan,
  using a single vector $y$ to hold all the values and a separate
  array of integers $s$ to hold the group row sizes.  In this
  example, $y_1 = z_{1:3}$, $y_2 =
  z_{4:5}$, and $y_3 = z_{6:9}$.}\label{ragged-data.figure}
\end{figure}
%

Suppose the model is a very simple varying intercept model, which,
using vectorized notation, would yield a likelihood
\[
\prod_{n=1}^3 \log \distro{Normal}(y_n | \mu_n, \sigma).
\]
There's no direct way to encode this in Stan.

A full database type structure could be used, as in the sparse
example, but this is inefficient, wasting space for unnecessary
indices and not allowing vector-based density operations.  A better
way to code this data is as a single list of values, with a separate
data structure indicating the sizes of each subarray.  This is
indicated on the right of \reffigure{ragged-data}.  This coding uses a
single array for the values and a separate array for the sizes of each
row.

The model can then be coded up using slicing operations as follows.
\begin{quote}
\begin{Verbatim}
data {
  int<lower=0> N;   // # observations
  int<lower=0> K;   // # of groups
  vector[N] y;      // observations
  int s[K];         // group sizes
  ...
model {
  int pos;
  pos = 1;
  for (k in 1:K) {
    segment(y, pos, s[k]) ~ normal(mu[k], sigma);
    pos = pos + s[k];
  }
\end{Verbatim}
\end{quote}
%
This coding allows for efficient vectorization, which is worth the
copy cost entailed by the \code{segment()} vector slicing operation.


\chapter{Clustering Models}\label{clustering.chapter}

\noindent
Unsupervised methods for organizing data into groups are collectively
referred to as clustering.  This chapter describes the implementation
in Stan of two widely used statistical clustering models, soft
$K$-means and latent Dirichlet allocation (LDA).  In addition, this
chapter includes naive Bayesian classification, which can be viewed as
a form of clustering which may be supervised.  These models are
typically expressed using discrete parameters for cluster assignments.
Nevertheless, they can be implemented in Stan like any other mixture
model by marginalizing out the discrete parameters (see
\refchapter{mixture-modeling}).

\section{Relation to Finite Mixture Models}

As mentioned in \refsection{clustering-mixture}, clustering models and
finite mixture models are really just two sides of the same coin.  The
``soft'' $K$-means model described in the next section is a normal
mixture model (with varying assumptions about covariance in higher
dimensions leading to variants of $K$-means).  Latent Dirichlet
allocation is a mixed-membership multinomial mixture.

\section{Soft $K$-Means}

$K$-means clustering is a method of clustering data represented as
$D$-dimensional vectors.  Specifically, there will be $N$ items to be
clustered, each represented as a vector $y_n \in \reals^D$.  In the
``soft'' version of $K$-means, the assignments to clusters will be
probabilistic.

\subsection{Geometric Hard  $K$-Means Clustering}

$K$-means clustering is typically described geometrically in terms of
the following algorithm, which assumes the number of clusters $K$ and
data vectors $y$ as input.
%
\begin{enumerate}
\item For each $n$ in $1:N$, randomly assign vector $y_n$ to a cluster in $1{:}K$;
\item Repeat
\begin{enumerate}
\item For each cluster $k$ in $1{:}K$, compute the cluster centroid $\mu_k$  by averaging the
  vectors assigned to that cluster;
\item For each $n$ in $1:N$, reassign $y_n$ to the cluster $k$
  for which the (Euclidean) distance from $y_n$ to $\mu_k$ is smallest;
\item If no vectors changed cluster, return the cluster assignments.
\end{enumerate}
\end{enumerate}
%
This algorithm is guaranteed to terminate.

\subsection{Soft $K$-Means Clustering}

Soft $K$-means clustering treats the cluster assignments as
probability distributions over the clusters.  Because of the
connection between Euclidean distance and multivariate normal models
with a fixed covariance, soft $K$-means can be expressed (and coded in
Stan) as a multivariate normal mixture model.

In the full generative model, each data point $n$ in $1{:}N$ is assigned
a cluster $z_n \in 1{:}K$ with symmetric uniform probability,
%
\[
z_n \sim \distro{Categorical}({\bf 1}/K),
\]
where ${\bf 1}$ is the unit vector of $K$ dimensions, so that ${\bf
  1}/K$ is the symmetric $K$-simplex.  Thus the model assumes that
each data point is drawn from a hard decision about cluster
membership.  The softness arises only from the uncertainty about which
cluster generated a data point.

The data points themselves are generated from a multivariate normal
distribution whose parameters are determined by the cluster assignment
$z_n$,
\[
y_n \sim  \distro{Normal}(\mu_{z[n]},\Sigma_{z[n]})
\]

The sample implementation in this section assumes a fixed unit
covariance matrix shared by all clusters $k$,
\[
\Sigma_k = \mbox{diag\_matrix}({\bf 1}),
\]
so that the log multivariate normal can be implemented directly up to a proportion
by
\[
\mbox{Normal}\left( y_n | \mu_k, \mbox{diag\_matrix}({\bf 1}) \right)
\propto \exp \left (- \frac{1}{2} \sum_{d=1}^D \left( \mu_{k,d} - y_{n,d}
  \right)^2 \right).
\]
The spatial perspective on $K$-means arises by noting that the inner
term is just half the negative Euclidean distance from the cluster
mean $\mu_k$ to the data point $y_n$.

\subsection{Stan Implementation of Soft $K$-Means}

Consider the following Stan program for implementing $K$-means
clustering.%
%
\footnote{The model is available in the Stan example model repository;
see \url{http://mc-stan.org/documentation}.}
%
\begin{stancode}
data {
  int<lower=0> N;  // number of data points
  int<lower=1> D;  // number of dimensions
  int<lower=1> K;  // number of clusters
  vector[D] y[N];  // observations
}
transformed data {
  real<upper=0> neg_log_K;
  neg_log_K = -log(K);
}
parameters {
  vector[D] mu[K]; // cluster means
}
transformed parameters {
  real<upper=0> soft_z[N, K]; // log unnormalized clusters
  for (n in 1:N)
    for (k in 1:K)
      soft_z[n, k] = neg_log_K
                     - 0.5 * dot_self(mu[k] - y[n]);
}
model {
  // prior
  for (k in 1:K)
    mu[k] ~ normal(0, 1);

  // likelihood
  for (n in 1:N)
    target += log_sum_exp(soft_z[n]));
}
\end{stancode}
%
There is an independent unit normal prior on the centroid parameters;
this prior could be swapped with other priors, or even a hierarchical
model to fit an overall problem scale and location.

The only parameter is \code{mu}, where \code{mu[k]} is the centroid
for cluster $k$.  The transformed parameters \code{soft\_z[n]} contain
the log of the unnormalized cluster assignment probabilities.  The
vector \code{soft\_z[n]} can be converted back to a normalized simplex
using the softmax function (see \refsection{softmax}), either
externally or within the model's generated quantities block.

\subsection{Generalizing Soft $K$-Means}

The multivariate normal distribution with unit covariance matrix
produces a log probability density proportional to Euclidean distance
(i.e., $L_2$ distance).  Other distributions relate to other
geometries.  For instance, replacing the normal distribution with the
double exponential (Laplace) distribution produces a clustering model
based on $L_1$ distance (i.e., Manhattan or taxicab
distance).

Within the multivariate normal version of $K$-means, replacing the
unit covariance matrix with a shared covariance matrix amounts to
working with distances defined in a space transformed by the inverse
covariance matrix.

Although there is no global spatial analog, it is common to see soft
$K$-means specified with a per-cluster covariance matrix. In this
situation, a hierarchical prior may be used for the covariance matrices.



\section{The Difficulty of Bayesian Inference for Clustering}

Two problems make it pretty much impossible to perform full Bayesian
inference for clustering models, the lack of parameter identifiability
and the extreme multimodality of the posteriors.  There is additional
discussion related to the non-identifiability due to label switching
in \refsection{label-switching-problematic}.

\subsection{Non-Identifiability}

Cluster assignments are not identified --- permuting the cluster mean
vectors \code{mu} leads to a model with identical likelihoods.  For
instance, permuting the first two indexes in \code{mu} and the first
two indexes in each \code{soft\_z[n]} leads to an identical likelihood
(and prior).

The lack of identifiability means that the cluster parameters
cannot be compared across multiple Markov chains.  In fact, the only
parameter in soft $K$-means is not identified, leading to problems in
monitoring convergence.  Clusters can even fail to be identified
within a single chain, with indices swapping if the chain is long
enough or the data is not cleanly separated.

\subsection{Multimodality}

The other problem with clustering models is that their posteriors are
highly multimodal.  One form of multimodality is the
non-identifiability leading to index swapping.  But even without
the index problems the posteriors are highly multimodal.

Bayesian inference fails in cases of high multimodality because there
is no way to visit all of the modes in the posterior in appropriate
proportions and thus no way to evaluate integrals involved in
posterior predictive inference.

In light of these two problems, the advice often given in fitting
clustering models is to try many different initializations and select
the sample with the highest overall probability.  It is also popular
to use optimization-based point estimators such as expectation
maximization or variational Bayes, which can be much more efficient
than sampling-based approaches.


\section{Naive Bayes Classification and Clustering}

Naive Bayes is a kind of mixture model that can be used for
classification or for clustering (or a mix of both), depending on
which labels for items are observed.%
%
\footnote{For clustering, the non-identifiability problems for all
  mixture models present a problem, whereas there is no such problem
  for classification.  Despite the difficulties with full Bayesian
  inference for clustering, researchers continue to use it, often in
  an exploratory data analysis setting rather than for predictive
  modeling.}

Multinomial mixture models are referred to as ``naive Bayes'' because
they are often applied to classification problems where the
multinomial independence assumptions are clearly false.

Naive Bayes classification and clustering can be applied to any data
with multinomial structure.  A typical example of this is natural
language text classification and clustering, which is used an example
in what follows.

The observed data consists of a sequence of $M$ documents made up of
bags of words drawn from a vocabulary of $V$ distinct words.  A
document $m$ has $N_m$ words, which are indexed as $w_{m,1}, \ldots,
w_{m,N[m]} \in 1{:}V$.  Despite the ordered indexing of words in a
document, this order is not part of the model, which is clearly
defective for natural human language data.  A number of topics (or
categories) $K$ is fixed.

The multinomial mixture model generates a single category $z_m \in
1{:}K$ for each document $m \in 1{:}M$ according to a categorical
distribution,
\[
z_m \sim \distro{Categorical}(\theta).
\]
The $K$-simplex parameter $\theta$ represents the prevalence of each
category in the data.

Next, the words in each document are generated conditionally
independently of each other and the words in other documents based on
the category of the document, with word $n$ of document $m$ being
generated as
\[
w_{m,n} \sim \distro{Categorical}(\phi_{z[m]}).
\]
The parameter $\phi_{z[m]}$ is a $V$-simplex representing the
probability of each word in the vocabulary in documents of category
$z_m$.

The parameters $\theta$ and $\phi$ are typically given symmetric
Dirichlet priors.  The prevalence $\theta$ is sometimes fixed to
produce equal probabilities for each category $k \in 1:K$.

\subsection{Coding Ragged Arrays}

The specification for naive Bayes in the previous sections have used a ragged
array notation for the words $w$.  Because Stan does not support
ragged arrays, the models are coded using an alternative strategy that
provides an index for each word in a global list of words.   The data
is organized as follows, with the word arrays laid out in a column and each
assigned to its document in a second column.
%
\begin{center}
\begin{tabular}{r|cc}
\code{n} & \code{w[n]} & \code{doc[n]} \\ \hline
1 & $w_{1,1}$ & 1 \\
2 & $w_{1,2}$ & 1 \\
\vdots & \vdots & \vdots \\
$N_1$ & $w_{1,N[1]}$ & 1 \\
$N_1 + 1$ & $w_{2,1}$ & 2 \\
$N_1 + 2$ & $w_{2,2}$ & 2 \\
\vdots & \vdots & \vdots \\
$N_1 + N_2$ & $w_{2,N[2]}$ & 2 \\
$N_1 + N_2 + 1$ & $w_{3,1}$ & 3 \\
\vdots & \vdots & \vdots \\
$\code{N} = \sum_{m=1}^M N_m$ & $w_{M,N[M]}$ & $M$ \\
\end{tabular}
\end{center}
%
The relevant variables for the program are \code{N}, the total number
of words in all the documents, the word array \code{w}, and the
document identity array \code{doc}.

\subsection{Estimation with Category-Labeled Training Data}


A naive Bayes model for estimating the simplex parameters given
training data with documents of known categories can be coded in Stan
as follows%
%
\footnote{This model is available in the example model repository;
  see \url{http://mc-stan.org/documentation}.}
%
\begin{stancode}
data {
  // training data
  int<lower=1> K;               // num topics
  int<lower=1> V;               // num words
  int<lower=0> M;               // num docs
  int<lower=0> N;               // total word instances
  int<lower=1,upper=K> z[M];    // topic for doc m
  int<lower=1,upper=V> w[N];    // word n
  int<lower=1,upper=M> doc[N];  // doc ID for word n
  // hyperparameters
  vector<lower=0>[K] alpha;     // topic prior
  vector<lower=0>[V] beta;      // word prior
}
parameters {
  simplex[K] theta;   // topic prevalence
  simplex[V] phi[K];  // word dist for topic k
}
model {
  theta ~ dirichlet(alpha);
  for (k in 1:K)
    phi[k] ~ dirichlet(beta);
  for (m in 1:M)
    z[m] ~ categorical(theta);
  for (n in 1:N)
    w[n] ~ categorical(phi[z[doc[n]]]);
}
\end{stancode}
%
Note that the topic identifiers $z_m$ are declared as data and the
latent category assignments are included as part of the likelihood
function.

\subsection{Estimation without Category-Labeled Training Data}

Naive Bayes models can be used in an unsupervised fashion to cluster
multinomial-structured data into a fixed number $K$ of categories.
The data declaration includes the same variables as the model in the
previous section excluding the topic labels \code{z}.   Because
\code{z} is discrete, it needs to be summed out of the model
calculation.  This is done for naive Bayes as for other mixture
models.  The parameters are the same up to the priors, but the
likelihood is now computed as the marginal document probability
\[
\begin{array}{l}
\log p(w_{m,1},\ldots,w_{m,N_m}|\theta,\phi)
\\[2pt]
\ \ \ = \
\log \sum_{k=1}^K
\left( \distro{Categorical}(k|\theta)
        \times \prod_{n=1}^{N_m} \distro{Categorical}(w_{m,n}|\phi_k)
\right)
\\[6pt]
\ \ \ = \
\log \sum_{k=1}^K \exp \left(
\log \distro{Categorical}(k|\theta)
+ \sum_{n=1}^{N_m} \log \distro{Categorical}(w_{m,n}|\phi_k)
\right).
\end{array}
\]
%
The last step shows how the \code{log\_sum\_exp} function can be used
to stabilize the numerical calculation and return a result on the log
scale.
%
\begin{stancode}
model {
  real gamma[M, K];
  theta ~ dirichlet(alpha);
  for (k in 1:K)
    phi[k] ~ dirichlet(beta);
  for (m in 1:M)
    for (k in 1:K)
      gamma[m, k] = categorical_lpmf(k | theta);
  for (n in 1:N)
    for (k in 1:K)
      gamma[doc[n], k] = gamma[doc[n], k]
                         + categorical_lpmf(w[n] | phi[k]);
  for (m in 1:M)
    target += log_sum_exp(gamma[m]);
}
\end{stancode}
%
The local variable \code{gamma[m, k]} represents the value
\[
\gamma_{m,k} = \log \distro{Categorical}(k|\theta)
+ \sum_{n=1}^{N_m} \log \distro{Categorical}(w_{m,n}|\phi_k).
\]
%
Given $\gamma$, the posterior probability that document
$m$ is assigned category $k$ is
\[
\mbox{Pr}[z_m = k|w,\alpha,\beta]
=
\exp \left(
\gamma_{m,k}
- \log \sum_{k=1}^K \exp \left( \gamma_{m,k} \right)
\right).
\]
%
If the variable \code{gamma} were declared and defined in the
transformed parameter block, its sampled values would be saved by
Stan.  The normalized posterior probabilities could also be defined as
generated quantities.

\subsection{Full Bayesian Inference for Naive Bayes}

Full Bayesian posterior predictive inference for the naive Bayes model
can be implemented in Stan by combining the models for labeled and
unlabeled data.  The estimands include both the model parameters and
the posterior distribution over categories for the unlabeled data.  The
model is essentially a missing data model assuming the unknown
category labels are missing completely at random; see
\citep{GelmanEtAl:2013,GelmanHill:2007} for more
information on missing data imputation.  The model is also an instance
of semisupervised learning because the unlabeled data contributes to
the parameter estimations.

To specify a Stan model for performing full Bayesian inference, the
model for labeled data is combined with the model for unlabeled data.
A second document collection is declared as data, but without the
category labels, leading to new variables \code{M2} \code{N2},
\code{w2}, \and \code{doc2}.  The number of categories and number of
words, as well as the hyperparameters are shared and only declared
once.  Similarly, there is only one set of parameters.  Then the model
contains a single set of statements for the prior, a set of statements
for the labeled data, and a set of statements for the unlabeled data.

\subsection{Prediction without Model Updates}

An alternative to full Bayesian inference involves estimating a model
using labeled data, then applying it to unlabeled data without
updating the parameter estimates based on the unlabeled data.  This
behavior can be implemented by moving the definition of \code{gamma}
for the unlabeled documents to the generated quantities block.
Because the variables no longer contribute to the log probability,
they no longer jointly contribute to the estimation of the model
parameters.


\section{Latent Dirichlet Allocation}

Latent Dirichlet allocation (LDA) is a mixed-membership multinomial
clustering model \citep{BleiNgJordan:2003} that generalized naive
Bayes.  Using the topic and document terminology common in discussions of
LDA, each document is modeled as having a mixture of topics, with each
word drawn from a topic based on the mixing proportions.

\subsection{The LDA Model}

The basic model assumes each document is generated independently based
on fixed hyperparameters. For document $m$, the first step is to draw a topic
distribution simplex $\theta_m$ over the $K$ topics,
%
\[
\theta_m \sim \distro{Dirichlet}(\alpha).
\]
%
The prior hyperparameter $\alpha$ is fixed to a $K$-vector of positive
values.  Each word in the document is generated independently
conditional on the distribution $\theta_m$.  First, a topic
$z_{m,n} \in 1{:}K$ is drawn for the word based on the
document-specific topic-distribution,
\[
z_{m,n} \sim \distro{Categorical}(\theta_m).
\]
%
Finally, the word $w_{m,n}$ is drawn according to the word distribution
for topic $z_{m,n}$,
\[
w_{m,n} \sim \distro{Categorical}(\phi_{z[m,n]}).
\]
The distributions $\phi_k$ over words for topic $k$ are also given a
Dirichlet prior,
\[
\phi_k \sim \distro{Dirichlet}(\beta)
\]
%
where $\beta$ is a fixed $V$-vector of positive values.

\subsection{Summing out the Discrete Parameters}

Although Stan does not (yet) support discrete sampling, it is possible
to calculate the marginal distribution over the continuous parameters
by summing out the discrete parameters as in other mixture models.
The marginal posterior of the topic and word variables is
%
\begin{eqnarray*}
p(\theta,\phi|w,\alpha,\beta)
& \propto &
p(\theta|\alpha) \times p(\phi|\beta) \times p(w|\theta,\phi)
\\[4pt]
& = &
\prod_{m=1}^M p(\theta_m|\alpha)
\times
\prod_{k=1}^K p(\phi_k|\beta)
\times
\prod_{m=1}^M \prod_{n=1}^{M[n]} p(w_{m,n}|\theta_m,\phi).
\end{eqnarray*}
%
The inner word-probability term is defined by summing out the
topic assignments,
\begin{eqnarray*}
p(w_{m,n}|\theta_m,\phi)
& = &
\sum_{z=1}^K p(z,w_{m,n}|\theta_m,\phi).
\\[4pt]
& = &
\sum_{z=1}^K p(z|\theta_m) \times p(w_{m,n}|\phi_z).
\end{eqnarray*}
%
Plugging the distributions in and converting to the log scale provides a
formula that can be implemented directly in Stan,
\[
\begin{array}{l}
\log p(\theta,\phi|w,\alpha,\beta)
\\[6pt]
{ } \ \
\begin{array}{l}
{ } = \sum_{m=1}^M \log \distro{Dirichlet}(\theta_m|\alpha)
\ + \
\sum_{k=1}^K \log \distro{Dirichlet}(\phi_k|\beta)
\\[6pt]
{ } \ \ \ \ \
+ \sum_{m=1}^M \sum_{n=1}^{N[m]} \log \left(
\sum_{z=1}^K
  \distro{Categorical}(z|\theta_m)
   \times \distro{Categorical}(w_{m,n}|\phi_z)
 \right)
\end{array}
\end{array}
\]

\subsection{Implementation of LDA}


Applying the marginal derived in the last section to the data
structure described in this section leads to the following Stan
program for LDA.
%
\begin{stancode}
data {
  int<lower=2> K;               // num topics
  int<lower=2> V;               // num words
  int<lower=1> M;               // num docs
  int<lower=1> N;               // total word instances
  int<lower=1,upper=V> w[N];    // word n
  int<lower=1,upper=M> doc[N];  // doc ID for word n
  vector<lower=0>[K] alpha;     // topic prior
  vector<lower=0>[V] beta;      // word prior
}
parameters {
  simplex[K] theta[M];   // topic dist for doc m
  simplex[V] phi[K];     // word dist for topic k
}
model {
  for (m in 1:M)
    theta[m] ~ dirichlet(alpha);  // prior
  for (k in 1:K)
    phi[k] ~ dirichlet(beta);     // prior
  for (n in 1:N) {
    real gamma[K];
    for (k in 1:K)
      gamma[k] = log(theta[doc[n], k]) + log(phi[k, w[n]]);
    target += log_sum_exp(gamma);  // likelihood;
  }
}
\end{stancode}
%
As in the other mixture models, the log-sum-of-exponents function is
used to stabilize the numerical arithmetic.

\subsection{Correlated Topic Model}

To account for correlations in the distribution of topics for
documents, \citep{BleiLafferty:2007} introduced a variant of LDA in
which the Dirichlet prior on the per-document topic distribution is
replaced with a multivariate logistic normal distribution.

The authors treat the prior as a fixed hyperparameter.  They use an
$L_1$-regularized estimate of covariance, which is equivalent to the
maximum a posteriori estimate given a double-exponential prior.  Stan
does not (yet) support maximum a posteriori estimation, so the mean and
covariance of the multivariate logistic normal must be specified as
data.

\subsubsection{Fixed Hyperparameter Correlated Topic Model}

The Stan model in the previous section can be modified to implement
the correlated topic model by replacing the Dirichlet topic prior
\code{alpha} in the data declaration with the mean and covariance of
the multivariate logistic normal prior.
%
\begin{stancode}
data {
  ... data as before without alpha ...
  vector[K] mu;          // topic mean
  cov_matrix[K] Sigma;   // topic covariance
}
\end{stancode}
%
Rather than drawing the simplex parameter \code{theta} from a
Dirichlet, a parameter \code{eta} is drawn from a multivariate normal
distribution and then transformed using softmax into a simplex.
%
\begin{stancode}
parameters {
  simplex[V] phi[K];  // word dist for topic k
  vector[K] eta[M];   // topic dist for doc m
}
transformed parameters {
  simplex[K] theta[M];
  for (m in 1:M)
    theta[m] = softmax(eta[m]);
}
model {
  for (m in 1:M)
    eta[m] ~ multi_normal(mu, Sigma);
  ... model as before w/o prior for theta ...
}
\end{stancode}

\subsubsection{Full Bayes Correlated Topic Model}

By adding a prior for the mean and covariance, Stan supports full
Bayesian inference for the correlated topic model.  This requires
moving the declarations of topic mean \code{mu} and covariance \code{Sigma}
from the data block to the parameters block and providing them with
priors in the model.  A relatively efficient and interpretable prior
for the covariance matrix \code{Sigma} may be encoded as follows.
%
\begin{stancode}
... data block as before, but without alpha ...
parameters {
  vector[K] mu;              // topic mean
  corr_matrix[K] Omega;      // correlation matrix
  vector<lower=0>[K] sigma;  // scales
  vector[K] eta[M];          // logit topic dist for doc m
  simplex[V] phi[K];         // word dist for topic k
}
transformed parameters {
  ... eta as above ...
  cov_matrix[K] Sigma;       // covariance matrix
  for (m in 1:K)
    Sigma[m, m] = sigma[m] * sigma[m] * Omega[m, m];
  for (m in 1:(K-1)) {
    for (n in (m+1):K) {
      Sigma[m, n] = sigma[m] * sigma[n] * Omega[m, n];
      Sigma[n, m] = Sigma[m, n];
    }
  }
}
model {
  mu ~ normal(0, 5);      // vectorized, diffuse
  Omega ~ lkj_corr(2.0);  // regularize to unit correlation
  sigma ~ cauchy(0, 5);   // half-Cauchy due to constraint
  ... words sampled as above ...
}
\end{stancode}
%
The $\distro{LkjCorr}$ distribution with shape $\alpha > 0$ has support
on correlation matrices (i.e., symmetric positive definite with unit
diagonal).  Its density is defined by
\[
\distro{LkjCorr}(\Omega|\alpha) \propto \mbox{det}(\Omega)^{\alpha - 1}
\]
With a scale of $\alpha = 2$, the weakly informative prior favors a
unit correlation matrix.  Thus the compound effect of this prior on
the covariance matrix $\Sigma$ for the multivariate logistic normal is
a slight concentration around diagonal covariance matrices with scales
determined by the prior on \code{sigma}.


\chapter{Gaussian Processes}\label{gaussian-processes.chapter}

\noindent
Gaussian processes are continuous stochastic processes and thus may be
interpreted as providing a probability distribution over functions.  A
probability distribution over continuous functions may be viewed,
roughly, as an uncountably infinite collection of random variables,
one for each valid input.  The generality of the supported functions
makes Gaussian priors popular choices for priors in general
multivariate (non-linear) regression problems.

The defining feature of a Gaussian process is that the joint distribution of
the function's value at a finite number of input points is a multivariate
normal distribution.  This makes it tractable to both fit models from finite
amounts of observed data and make predictions for finitely many new data
points.

Unlike a simple multivariate normal distribution, which is
parameterized by a mean vector and covariance matrix, a Gaussian
process is parameterized by a mean function and covariance function.
The mean and covariance functions apply to vectors of inputs and
return a mean vector and covariance matrix which provide the mean and
covariance of the outputs corresponding to those input points in the
functions drawn from the process.

Gaussian processes can be encoded in Stan by implementing their mean and
covariance functions and plugging the result into the Gaussian form of their
sampling distribution, or by using the specialized covariance functions
outlined below.  This form of model is straightforward and may be used for
simulation, model fitting, or posterior predictive inference. A more efficient
Stan implementation for the GP with a normally distributed outcome marginalizes
over the latent Gaussian process, and applies a Cholesky-factor
reparameterization of the Gaussian to compute the likelihood and the posterior
predictive distribution analytically.

After defining Gaussian processes, this chapter covers the basic
implementations for simulation, hyperparameter estimation, and
posterior predictive inference for univariate regressions,
multivariate regressions, and multivariate logistic regressions.
Gaussian processes are very general, and by necessity this chapter
only touches on some basic models.  For more information, see
\citep{RasmussenWilliams:2006}.


\section{Gaussian Process Regression}

The data for a multivariate Gaussian process regression consists of a
series of $N$ inputs $x_1,\ldots,x_N \in \reals^D$ paired with outputs
$y_1,\ldots,y_N \in \reals$.  The defining feature of Gaussian
processes is that the probability of a finite number of outputs $y$
conditioned on their inputs $x$ is Gaussian:
\[
y \sim \distro{MultiNormal}(m(x), K(x | \theta)),
\]
where $m(x)$ is an $N$-vector and $K(x | \theta)$ is an $N \times N$
covariance matrix.  The mean function $m : \reals^{N \times D}
\rightarrow \reals^{N}$ can be anything, but the covariance function
$K : \reals^{N \times D} \rightarrow \reals^{N \times N}$ must produce
a positive-definite matrix for any input $x$.%
%
\footnote{Gaussian processes can be extended to covariance functions
  producing positive semi-definite matrices, but Stan does not support
  inference in the resulting models because the resulting distribution
  does not have unconstrained support.}

A popular covariance function, which will be used in the implementations later
in this chapter, is an exponentiated quadratic function,
\[
  K(x | \alpha, \rho, \sigma)_{i, j}
= \alpha^2
\exp \left(
- \dfrac{1}{2 \rho^2} \sum_{d=1}^D (x_{i,d} - x_{j,d})^2
\right)
+ \delta_{i, j} \sigma^2,
\]
where $\alpha$, $\rho$, and $\sigma$ are hyperparameters defining the
covariance function and where $\delta_{i, j}$ is the Kronecker delta
function with value 1 if $i = j$ and value 0 otherwise; note that this
test is between the indexes $i$ and $j$, not between values $x_i$ and
$x_j$. Note that this kernel is obtained through a convolution of two
independent Gaussian processes, $f_1$ and $f_2$, with kernels
\[
  K_1(x | \alpha, \rho)_{i, j}
= \alpha^2
\exp \left(
- \dfrac{1}{2 \rho^2} \sum_{d=1}^D (x_{i,d} - x_{j,d})^2
\right)
\]
and
\[
  K_2(x | \sigma)_{i, j}
=
 \delta_{i, j} \sigma^2,
\]

The addition of $\sigma^2$ on the diagonal is important
to ensure the positive definiteness of the resulting matrix in the case of
two identical inputs $x_i = x_j$.  In statistical terms, $\sigma$ is
the scale of the noise term in the regression.

The hyperparameter $\rho$ is the \emph{length-scale}, and corresponds to the
frequency of the functions represented by the Gaussian process prior with
respect to the domain. Values of $\rho$ closer to zero lead the GP to represent
high-frequency functions, whereas larger values of $\rho$ lead to low-frequency
functions. The hyperparameter $\alpha$ is the \emph{marginal standard
deviation}. It controls the magnitude of the range of the function represented
by the GP. If you were to take the standard deviation of many draws from the GP
$f_1$ prior at a single input $x$ conditional on one value of $\alpha$ one
would recover $\alpha$.

The only term in the squared exponential covariance function involving
the inputs $x_i$ and $x_j$ is their vector difference, $x_i - x_j$.
This produces a process with stationary covariance in the sense that
if an input vector $x$ is translated by a vector $\epsilon$ to $x +
\epsilon$, the covariance at any pair of outputs is unchanged, because
$K(x | \theta) = K(x + \epsilon| \theta)$.

The summation involved is just the squared Euclidean distance between
$x_i$ and $x_j$ (i.e., the $L_2$ norm of their difference, $x_i -
x_j$). This results in support for smooth functions in the process.
The amount of variation in the function is controlled by the free
hyperparameters $\alpha$, $\rho$, and $\sigma$.

Changing the notion of distance from Euclidean to taxicab distance
(i.e., an $L_1$ norm) changes the support to functions which are
continuous but not smooth.

\section{Simulating from a Gaussian Process}

It is simplest to start with a Stan model that does nothing more than
simulate draws of functions $f$ from a Gaussian process.  In practical
terms, the model will draw values $y_n = f(x_n)$ for finitely many
input points $x_n$.

The Stan model defines the mean and covariance functions in a
transformed data block and then samples outputs $y$ in the model using
a multivariate normal distribution.  To make the model concrete, the
squared exponential covariance function described in the previous section
will be used with hyperparameters set to $\alpha^2 = 1$, $\rho^2 = 1$,
and $\sigma^2 = 0.1$, and the mean function $m$ is defined to always
return the zero vector, $m(x) = {\bf 0}$.  Consider the following
implementation of a Gaussian process simulator.%
%
\footnote{This model is available in the example model repository;
  see \url{http://mc-stan.org/documentation}.}
%
\begin{stancode}
data {
  int<lower=1> N;
  real x[N];
}
transformed data {
  matrix[N, N] K;
  vector[N] mu = rep_vector(0, N);
  for (i in 1:(N - 1)) {
    K[i, i] = 1 + 0.1;
    for (j in (i + 1):N) {
<<<<<<< HEAD
      K[i, j] = exp(-0.5 * pow(x[i] - x[j],2));
=======
      K[i, j] = exp(-0.5 * square(x[i] - x[j]));
>>>>>>> 9e14f450
      K[j, i] = K[i, j];
    }
  }
  K[N, N] = 1 + 0.1;
}
parameters {
  vector[N] y;
}
model {
  y ~ multi_normal(mu, K);
}
\end{stancode}
%
The above model can also be written more compactly using the specialized
covariance function that implements the exponentiated quadratic kernel.
%
\begin{stancode}
data {
  int<lower=1> N;
  real x[N];
}
transformed data {
  matrix[N, N] K = cov_exp_quad(x, 1.0, 1.0);
  vector[N] mu = rep_vector(0, N);
  for (n in 1:N) 
    K[n, n] = K[n, n] + 0.1;
}
parameters {
  vector[N] y;
}
model {
  y ~ multi_normal(mu, K);
}
\end{stancode}
%
The input data is just the vector of inputs \code{x} and its size
\code{N}.  Such a model can be used with values of \code{x} evenly
spaced over some interval in order to plot sample draws of functions
from a Gaussian process.

\subsection{Multivariate Inputs}

Only the input data needs to change in moving from a univariate model to a
multivariate model.%
%
\footnote{The model is available in the Stan example model repository;
see \url{http://mc-stan.org/documentation}.}
%
The only lines that change from the univariate model above are as follows.
%
\begin{stancode}
data {
  int<lower=1> N;
  int<lower=1> D;
  vector[D] x[N];
}
transformed data {
...
...
\end{stancode}
%
The data is now declared as an array of vectors instead of an array of
scalars; the dimensionality \code{D} is also declared.

In the remainder of the chapter, univariate models will be used for simplicity,
but any of the models could be changed to multivariate in the same way as the
simple sampling model. The only extra computational overhead from a
multivariate model is in the distance calculation.

\subsection{Cholesky Factored and Transformed Implementation}

A more efficient implementation of the simulation model can be
coded in Stan by relocating, rescaling and rotating an isotropic unit
normal variate.  Suppose $\eta$ is an an isotropic unit normal variate
\[
\eta \sim \distro{Normal}({\bf 0}, {\bf 1}),
\]
where ${\bf 0}$ is an $N$-vector of 0 values and ${\bf 1}$ is the $N
\times N$ identity matrix.  Let $L$ be the Cholesky decomposition of
$K(x | \theta)$, i.e., the lower-triangular matrix $L$ such that $LL^{\top} =
K(x | \theta)$.  Then the transformed variable $\mu + L\eta$ has the intended
target distribution,
\[
  \mu + L\eta \sim \distro{MultiNormal}(\mu(x), K(x | \theta)).
\]

This transform can be applied directly to Gaussian process
simulation.%
%
\footnote{The code is available in the Stan example model repository;
see \url{http://mc-stan.org/documentation}.}
%
This model has the same data declarations for \code{N} and \code{x},
and the same transformed data definitions of \code{mu} and
\code{K} as the previous model, with the addition of a transformed
data variable for the Cholesky decomposition.  The parameters change
to the raw parameters sampled from an isotropic unit normal, and the
actual samples are defined as generated quantities.
%
\begin{stancode}
...
transformed data {
  matrix[N, N] L;
...
  L = cholesky_decompose(K);
}
parameters {
  vector[N] eta;
}
model {
  eta ~ normal(0, 1);
}
generated quantities {
  vector[N] y;
  y = mu + L * eta;
}
\end{stancode}
%
The Cholesky decomposition is only computed once, after the data is
loaded and the covariance matrix \code{K} computed.  The isotropic
normal distribution for \code{eta} is specified as a vectorized
univariate distribution for efficiency; this specifies that each
\code{eta[n]} has an independent unit normal distribution.  The sampled
vector \code{y} is then defined as a generated quantity using a direct
encoding of the transform described above.

\section{Fitting a Gaussian Process}\label{fit-gp.section}

\subsection{GP with a normal outcome}

The full generative model for a GP with a normal outcome,
$y \in \R^N$, with inputs $x \in \R^N$, for a finite $N$:

\begin{align*}
  \rho & \sim \distro{InvGamma}(5, 5) \\
  \alpha & \sim \distro{Normal}(0, 1) \\
  \sigma & \sim \distro{Normal}(0, 1) \\
  f & \sim \distro{MultiNormal}\left(0, K(x | \alpha, \rho)\right) \\
  y_i & \sim \distro{Normal}(f_i, \sigma) \, \forall i \in \{1, \dots, N\}
\end{align*}

With a normal outcome, it is possible to integrate out the Gaussian
process $f$, yielding the more parsimonious model:

\begin{align*}
  \rho & \sim \distro{InvGamma}(5, 5) \\
  \alpha & \sim \distro{Normal}(0, 1) \\
  \sigma & \sim \distro{Normal}(0, 1) \\
  y & \sim \distro{MultiNormal}
  \left(0, K(x | \alpha, \rho) + \mathbf{I}_N \sigma^2\right) \\
\end{align*}

It can be more computationally efficient when dealing with a normal
outcome to integrate out the Gaussian process, because this yields a
lower-dimensional parameter space over which to do inference. We'll fit
both models in Stan. The former model will be referred to as the latent
variable GP, while the latter will be called the marginal likelihood
GP.

The hyperparameters controlling the covariance function of a Gaussian process
can be fit by assigning them priors, like we have in the generative models
above, and then computing the posterior distribution of the hyperparameters
given observed data. The priors on the parameters should be defined
based on prior knowledge of the scale of the output values ($\alpha$), the
scale of the output noise ($\sigma$), and the scale at which distances are
measured among inputs ($\rho$). See \refsection{priors-gp} for more information
about how to specify appropriate priors for the hyperparameters.

The Stan program implementing the marginal likelihood GP is shown below. The
program is similar to the Stan programs that implement the simulation GPs
above, but because we are doing inference on the hyperparameters, we need to
calculate the covariance matrix \code{K} in the model block, rather than
the transformed data block.
%
\footnote{The program code is available in the Stan example model repository;
see \url{http://mc-stan.org/documentation}.}

%
\begin{stancode}
data {
  int<lower=1> N;
  real x[N];
  vector[N] y;
}
transformed data {
  vector[N] mu = rep_vector(0, N);
}
parameters {
  real<lower=0> rho;
  real<lower=0> alpha;
  real<lower=0> sigma;
}
model {
  matrix[N, N] L_K;
  matrix[N, N] K = cov_exp_quad(x, alpha, rho);
  real sq_sigma = square(sigma);

  // diagonal elements
  for (n in 1:N)
    K[n, n] = K[n, n] + sq_sigma;
  
  L_K = cholesky_decompose(K);
  
  rho ~ inv_gamma(5, 5);
  alpha ~ normal(0, 1);
  sigma ~ normal(0, 1);

  y ~ multi_normal_cholesky(mu, L_K);
}
\end{stancode}
%
The data block now declares a vector \code{y} of observed values \code{y[n]}
for inputs \code{x[n]}.  The transformed data block now only defines the mean
vector to be zero.  The three hyperparameters are defined as parameters
constrained to be non-negative.  The computation of the covariance matrix
\code{K} is now in the model block because it involves unknown parameters and
thus can't simply be precomputed as transformed data.  The rest of the model
consists of the priors for the hyperparameters and the multivariate
Cholesky-parameterized normal likelihood, only now the value \code{y} is known
and the covariance matrix \code{K} is an unknown dependent on the
hyperparameters, allowing us to learn the hyperparameters.

We have used the Cholesky parameterized \distro{MultiNormal} rather than the
standard \distro{MultiNormal} because it allows us to the
\code{cholesky\_decompose} function which has been optimized for both small and
large matrices. When working with small matrices the differences in
computational speed between the two approaches will not be noticeable, but for
larger matrices ($N \gtrsim 100$) the Cholesky decomposition version will be
faster.

Hamiltonian Monte Carlo sampling is quite fast and effective for hyperparameter
inference in this model \citep{Neal:1997}. If the posterior is
well-concentrated for the hyperparameters the Stan implementation will fit
hyperparameters in models with a few hundred data points in seconds.

\subsubsection{Latent variable GP}

We can also explicitly code the latent variable formulation of a GP in Stan.
This will be useful for when the outcome is not normal. We'll need to add a
small positive term, $\delta$ to the diagonal of the covariance matrix in order
to ensure that our covariance matrix remains positive definite.

%
\begin{stancode}
data {
  int<lower=1> N;
  real x[N];
  vector[N] y;
}
transformed data {
  real delta = 1e-9;
}
parameters {
  real<lower=0> rho;
  real<lower=0> alpha;
  real<lower=0> sigma;
  vector[N] eta;
}
model {
  vector[N] f;
  {
    matrix[N, N] L_K;
    matrix[N, N] K = cov_exp_quad(x, alpha, rho);
  
    // diagonal elements
    for (n in 1:N)
      K[n, n] = K[n, n] + delta;
    
    L_K = cholesky_decompose(K);
    f = L_K * eta;
  }
  
  rho ~ inv_gamma(5, 5);
  alpha ~ normal(0, 1);
  sigma ~ normal(0, 1);
  eta ~ normal(0, 1);

  y ~ normal(f, sigma);
}
\end{stancode}
%

Two differences between the latent variable GP and the marginal likelihood GP
are worth noting. The first is that we have augmented our parameter block with
a new parameter vector of length $N$ called $\code{eta}$. This is used in the model
block to generate a multivariate normal vector called $f$, corresponding to the
latent GP. We put a $\distro{Normal}(0,1)$ prior on $\code{eta}$ like we did in the
Cholesky-parameterized GP in the simulation section.  The second difference is
that our likelihood is now univariate, though we could code $N$ likelihood
terms as one $N$-dimensional multivariate normal with an identity covariance
matrix multiplied by $\sigma^2$. However, it is more efficient to use the
vectorized statement as shown above.

\subsection{Discrete outcomes with Gaussian Processes}

Gaussian processes can be generalized the same way as standard linear
models by introducing a link function.  This allows them to be used as
discrete data models.

\subsubsection{Poisson GP}

If we want to model count data, we can remove the $\sigma$ parameter, and use
\code{poisson\_log}, which implements a log link, for our likelihood rather
than \code{normal}. We can also add an overall mean parameter, $a$, which
will account for the marginal expected value for $y$. We do this because we
cannot center count data like we would for normally distributed data.

%
\begin{stancode}
data {
...
  int<lower=0> y[N];
...
}
...
parameters {
  real<lower=0> rho;
  real<lower=0> alpha;
  real a;
  vector[N] eta;
}
model {
...
  rho ~ inv_gamma(5, 5);
  alpha ~ normal(0, 1);
  a ~ normal(0, 1);
  eta ~ normal(0, 1);

  y ~ poisson_log(a + f);
}
\end{stancode}
%

\subsubsection{Logistic Gaussian Process Regression}

For binary classification problems, the observed outputs $z_n \in
\setlist{0,1}$ are binary.  These outputs are modeled using a Gaussian
process with (unobserved) outputs $y_n$ through the logistic link,
\[
z_n \sim \distro{Bernoulli}(\mbox{logit}^{-1}(y_n)),
\]
or in other words,
\[
\mbox{Pr}[z_n = 1] = \mbox{logit}^{-1}(y_n).
\]

We can extend our latent variable GP Stan program to deal with classification
problems. Below $a$ is the bias term, which can help account for imbalanced
classes in the training data:

%
\begin{stancode}
data {
...
  int<lower=0, upper=1> z[N];
...
}
...
model {
...

  y ~ bernoulli_logit(a + f);
}
\end{stancode}
%

\subsection{Automatic Relevance Determination}

If we have multivariate inputs $x \in \reals^D$, the squared exponential
covariance function can be further generalized by fitting a scale
parameter $\rho_d$ for each dimension $d$,
\[
  k(x | \alpha, \vec{\rho}, \sigma)_{i, j} = \alpha^2 \exp
\left(-\dfrac{1}{2}
\sum_{d=1}^D \dfrac{1}{\rho_d^2} (x_{i,d} - x_{j,d})^2
\right)
+ \delta_{i, j}\sigma^2.
\]
The estimation of $\rho$ was termed ``automatic relevance determination'' in
\citep{Neal:1996}, but this is misleading, because the magnitude the scale of
the posterior for each $\rho_d$ is dependent on the scaling of the input data
along dimension $d$. Moreover, the scale of the parameters $\rho_d$ measures
non-linearity along the $d$-th dimension, rather than ``relevance''
\citep{PiironenVehtari:2016}.

A priori, the closer $\rho_d$ is to zero, the more nonlinear the
conditional mean in dimension $d$ is.  A posteriori, the actual dependencies
between $x$ and $y$ play a role.  With one covariate $x_1$ having a
linear effect and another covariate $x_2$ having a nonlinear effect,
it is possible that $\rho_1 > \rho_2$ even if the predictive relevance
of $x_1$ is higher \cite[page~80]{RasmussenWilliams:2006}.
The collection of $\rho_d$ (or $1/\rho_d$) parameters can also be
modeled hierarchically.

The implementation of automatic relevance determination in Stan is
straightforward, though it currently requires the user to directly code the
covariance matrix. We'll write a function to generate the Cholesky of the
covariance matrix called \code{L\_cov\_exp\_quad\_ARD}.

%
\begin{stancode}
functions {
  matrix L_cov_exp_quad_ARD(vector[] x,
                            real alpha,
                            vector rho,
                            real delta) {
    int N = size(x);
    matrix[N, N] K;
<<<<<<< HEAD
    real neg_half = -0.5;
=======
>>>>>>> 9e14f450
    real sq_alpha = square(alpha);
    for (i in 1:(N-1)) {
      K[i, i] = sq_alpha + delta;
      for (j in (i + 1):N) {
<<<<<<< HEAD
        K[i, j] = sq_alpha * exp(neg_half * 
                                 dot_self((x[i] - x[j]) ./ rho));
        K[j, i] = K[i, j]; 
=======
        K[i, j] = sq_alpha
                      * exp(-0.5 * dot_self((x[i] - x[j]) ./ rho));
        K[j, i] = K[i, j];
>>>>>>> 9e14f450
      }
    }
    K[N, N] = sq_alpha + delta;
    return cholesky_decompose(K);
  }
}
data {
  int<lower=1> N;
  int<lower=1> D;
  vector[D] x[N];
  vector[N] y;
}
transformed data {
  real delta = 1e-9;
}
parameters {
  vector<lower=0>[D] rho;
  real<lower=0> alpha;
  real<lower=0> sigma;
  vector[N] eta;
}
model {
  vector[N] f;
  {
    matrix[N, N] L_K = L_cov_exp_quad_ARD(x, alpha, rho, delta);
    f = L_K * eta;
  }
  
  rho ~ inv_gamma(5, 5);
  alpha ~ normal(0, 1);
  sigma ~ normal(0, 1);
  eta ~ normal(0, 1);

  y ~ normal(f, sigma);
}
\end{stancode}
%

\subsection{Priors for Gaussian Process Parameters}\label{priors-gp.section}

Formulating priors for GP hyperparameters requires the analyst to consider the
inherent statistical properties of a GP, the GP's purpose in the model, and the
numerical issues that may arise in Stan when estimating a GP.

Perhaps most importantly, the parameters $\rho$ and $\alpha$ are weakly
identified \citep{zhang-gp:2004}. The ratio of the two
parameters is well-identified, but in practice we put independent priors on the
two hyperparameters because these two quantities are more interpretable than
their ratio.

\subsubsection{Priors for length-scale}

GPs are a flexible class of priors, and as such, can represent a wide spectrum
of functions.  For length scales below the minimum spacing of the covariates
the GP likelihood plateaus.  Unless regularized by a prior, this flat
likelihood induces considerable posterior mass at small length scales where the
observation variance drops to zero and the functions supported by the GP being
to exactly interpolate between the input data.  The resulting posterior not
only significantly overfits to the input data, it also becomes hard to
accurately sample using Euclidean HMC.

We may wish to put further soft constraints on the length-scale, but these are
dependent on how the GP is used in our statistical model.

If our model consists of only the GP, i.e.:
%
\begin{align*}
  f & \sim \distro{MultiNormal}\left(0, K(x | \alpha, \rho)\right) \\
  y_i & \sim \distro{Normal}(f_i, \sigma) \, \forall i \in \{1, \dots, N\} \\
  & x \in \reals^{N \times D}, \, f \in \reals^N
\end{align*}
%
we likely don't need constraints beyond penalizing small length-scales.  We'd
like to allow the GP prior to represent both high-frequency and low-frequency
functions, so our prior should put non-negligible mass on both sets of
functions. In this case, an inverse gamma, \code{inv\_gamma\_lpdf} in Stan's
language, will work well as it has a sharp left tail that puts negligible mass
on infinitesimal length-scales, but a generous right tail, allowing for large
length-scales. Inverse gamma priors will avoid infinitesimal length-scales
because the density is zero at zero, so the posterior for length-scale will be
pushed away from zero. An inverse gamma distribution is one of many
zero-avoiding or boundary-avoiding distributions. See
\ref{bound-avoid-priors.subsection} for more on boundary-avoiding priors.

If we're using the GP as a component in a larger model that includes an overall
mean and fixed effects for the same variables we're using as the domain for the
GP, i.e.:
%
\begin{align*}
	f & \sim \distro{MultiNormal}\left(0, K(x | \alpha, \rho)\right) \\ y_i &
	\sim \distro{Normal}(\beta_0 + x_i \beta_{[1:D]} + f_i, \sigma) \, \forall i
	\in \{1, \dots, N\} \\ & x_i^T, \beta_{[1:D]} \in \reals^D,\, x \in \reals^{N
	\times D},\, f \in \reals^N
\end{align*}
%
we'll likely want to constrain large length-scales as well.  A length scale
that is larger than the scale of the data yields a GP posterior that is
practically linear (with respect to the particular covariate) and increasing
the length scale has little impact on the likelihood. This will introduce
nonidentifiability in our model, as both the fixed effects and the GP will
explain similar variation. In order to limit the amount of overlap between the
GP and the linear regression, we should use a prior with a sharper right tail
to limit the GP to higher-frequency functions. We can use a generalized inverse
Gaussian distribution:
%
\begin{align*}
	f(x | a, b, p) & = \dfrac{(a/b)^{p/2}}{2K_p(\sqrt{ab})} x^{p - 1}\exp(-(ax + b
	/ x)/2) \\
	& x, a, b \in \reals^{+}, \, p \in \mathbb{Z}
\end{align*}
%
which has an inverse gamma left tail if $p \leq 0$ and an inverse Gaussian
right tail.  This has not yet been implemented in Stan's math library, but it
is possible to implement as a user defined function:
\begin{stancode}
functions {
  real generalized_inverse_gaussian_lpdf(real x, int p,
                                        real a, real b) {
    return p * 0.5 * log(a / b)
      - log(2 * modified_bessel_second_kind(p, sqrt(a * b)))
      + (p - 1) * log(x)
      - (a * x + b / x) * 0.5;
 }
}
data {
...
\end{stancode}

If we have high-frequency covariates in our fixed effects, we may wish to
further regularize the GP away from high-frequency functions, which means we'll
need to penalize smaller length-scales. Luckily, we have a useful way of
thinking about how length-scale affects the frequency of the functions
supported the GP. If we were to repeatedly draw from a zero-mean GP with a
length-scale of $\rho$ in a fixed-domain $[0,T]$, we would get a distribution
for the number of times each draw of the GP crossed the zero axis. The
expectation of this random variable, the number of zero crossings, is $T / \pi
\rho$. You can see that as $\rho$ decreases, the expectation of the number of
upcrossings increases as the GP is representing higher-frequency functions.
Thus, this is a good statistic to keep in mind when setting a lower-bound for
our prior on length-scale in the presence of high-frequency covariates.
However, this statistic is only valid for one-dimensional inputs.

\subsubsection{Priors for marginal standard deviation}

The parameter $\alpha$ corresponds to how much of the variation is
explained by the regression function and has a similar role to the
prior variance for linear model weights.  This means the prior can be
the same as used in linear models, such as a half-$t$ prior on $\alpha$.

A half-$t$ or half-Gaussian prior on alpha also has the benefit of putting
nontrivial prior mass around zero. This allows the GP support the zero
functions and allows the possibility that the GP won't contribute to the
conditional mean of the total output.

\subsection{Predictive Inference with a Gaussian Process}

Suppose for a given sequence of inputs $x$ that the corresponding
outputs $y$ are observed.  Given a new sequence of inputs $\tilde{x}$,
the posterior predictive distribution of their labels is computed by
sampling outputs $\tilde{y}$ according to
\[
p(\tilde{y}|\tilde{x},x,y)
\ = \
\frac{p(\tilde{y}, y|\tilde{x},x)}
     {p(y|x)}
\ \propto \
p(\tilde{y}, y|\tilde{x},x).
\]

A direct implementation in Stan defines a model in terms of the
joint distribution of the observed $y$ and unobserved $\tilde{y}$.
%
\begin{stancode}
data {
  int<lower=1> N1;
  real x1[N1];
  vector[N1] y1;
  int<lower=1> N2;
  real x2[N2];
}
transformed data {
  real delta = 1e-9;
  int<lower=1> N = N1 + N2;
  real x[N];
  for (n1 in 1:N1) x[n1] = x1[n1];
  for (n2 in 1:N2) x[N1 + n2] = x2[n2];
}
parameters {
  real<lower=0> rho;
  real<lower=0> alpha;
  real<lower=0> sigma;
  vector[N] eta;
}
transformed parameters {
  vector[N] f;
  {
    matrix[N, N] L_K;
    matrix[N, N] K = cov_exp_quad(x, alpha, rho);
  
    // diagonal elements
    for (n in 1:N)
      K[n, n] = K[n, n] + delta;
    
    L_K = cholesky_decompose(K);
    f = L_K * eta;
  }
}
model {
  rho ~ inv_gamma(5, 5);
  alpha ~ normal(0, 1);
  sigma ~ normal(0, 1);
  eta ~ normal(0, 1);

  y1 ~ normal(f[1:N1], sigma);
}
generated quantities {
  vector[N2] y2;
  for (n2 in 1:N2)
    y2[n2] = normal_rng(f[N1 + n2], sigma);
}
\end{stancode}
%

The input vectors \code{x1} and \code{x2} are declared as data, as is the
observed output vector \code{y1}.  The unknown output vector \code{y2}, which
corresponds to input vector \code{x2}, is declared in the generated quantities
block and will be sampled when the model is executed.

A transformed data block is used to combine the input vectors
\code{x1} and \code{x2} into a single vector \code{x}.

The model block declares and defines a local variable for the combined output
vector \code{f}, which consists of the concatenation of the conditional mean
for known outputs \code{y1} and unknown outputs \code{y2}.  Thus the
combined output vector \code{f} is aligned with the combined
input vector \code{x}.  All that is left is to define the univariate
normal sampling statement for \code{y}.

The generated quantities block defines the quantity \code{y2}. We generate
\code{y2} by sampling \code{N2} univariate normals with each mean corresponding
to the appropriate element in \code{f}.
\footnote{The program code is available in the Stan example model repository;
see \url{http://mc-stan.org/documentation}.}
%

\subsubsection{Predictive Inference in non-Gaussian GPs}

We can do predictive inference in non-Gaussian GPs in much the
same way as we do with Gaussian GPs.

Consider the following full model for prediction using logistic Gaussian
process regression.
%
\footnote{The model is available in the Stan example model repository;
see \url{http://mc-stan.org/documentation}.}
%
%
\begin{stancode}
data {
  int<lower=1> N1;
  real x1[N1];
  int<lower=0, upper=1> z1[N1];
  int<lower=1> N2;
  real x2[N2];
}
transformed data {
  real delta = 1e-9;
  int<lower=1> N = N1 + N2;
  real x[N];
  for (n1 in 1:N1) x[n1] = x1[n1];
  for (n2 in 1:N2) x[N1 + n2] = x2[n2];
}
parameters {
  real<lower=0> rho;
  real<lower=0> alpha;
  real a;
  vector[N] eta;
}
transformed parameters {
  vector[N] f;
  {
    matrix[N, N] L_K;
    matrix[N, N] K = cov_exp_quad(x, alpha, rho);
  
    // diagonal elements
    for (n in 1:N)
      K[n, n] = K[n, n] + delta;
    
    L_K = cholesky_decompose(K);
    f = L_K * eta;
  }
}
model {
  rho ~ inv_gamma(5, 5);
  alpha ~ normal(0, 1);
  a ~ normal(0, 1);
  eta ~ normal(0, 1);

  z1 ~ bernoulli_logit(a + f[1:N1]);
}
generated quantities {
  int z2[N2];
  for (n2 in 1:N2)
    z2[n2] = bernoulli_logit_rng(a + f[N1 + n2]);
}
\end{stancode}
%

\subsubsection{Analytical Form of Joint Predictive Inference}

Bayesian predictive inference for Gaussian processes with Gaussian observations
can be sped up by deriving the posterior analytically, then directly sampling
from it.

Jumping straight to the result,
\[
p(\tilde{y}|\tilde{x},y,x)
=
\distro{Normal}(K^{\top}\Sigma^{-1}y,\
                \Omega - K^{\top}\Sigma^{-1}K),
\]
where $\Sigma = K(x | \alpha, \rho, \sigma)$ is the result of applying the covariance
function to the inputs $x$ with observed outputs $y$, $\Omega =
K(\tilde{x} | \alpha, \rho)$ is the result of applying the covariance function to the
inputs $\tilde{x}$ for which predictions are to be inferred, and $K$
is the matrix of covariances between inputs $x$ and $\tilde{x}$, which
in the case of the exponentiated quadratic covariance function
would be
\[ K(x | \alpha, \rho)_{i, j} = \eta^2 \exp(-\dfrac{1}{2 \rho^2}
\sum_{d=1}^D (x_{i,d} - \tilde{x}_{j,d})^2).  \]
There is no noise term including $\sigma^2$ because the indexes of
elements in $x$ and $\tilde{x}$ are never the same.

%
\footnote{The program code is available in the Stan example model repository;
see \url{http://mc-stan.org/documentation}.}
%
This Stan code below uses the analytic form of the posterior and provides
sampling of the resulting multivariate normal through the Cholesky
decomposition. The data declaration is the same as for the latent variable
example, but we've defined a function called \code{gp\_pred\_rng} which will
generate a draw from the posterior predictive mean conditioned on observed data
\code{y1}. The code uses a Cholesky decomposition in triangular solves in order
to cut down on the the number of matrix-matrix multiplications when computing
the conditional mean and the conditional covariance of $p(\tilde{y})$.

\begin{stancode}
functions{
    vector gp_pred_rng(real[] x2,
                       vector y1,
                       real[] x1,
                       real alpha,
                       real rho,
                       real sigma,
                       real delta) {
      int N1 = rows(y1);
      int N2 = size(x2);
      vector[N2] f2;
  
      {
        matrix[N1, N1] L_K;
        vector[N1] K_div_y1;
        matrix[N1, N2] k_x1_x2;
        matrix[N1, N2] v_pred;
        vector[N2] f2_mu;
        matrix[N2, N2] cov_f2;
        matrix[N2, N2] diag_delta;
        matrix[N1, N1] K;
        K = cov_exp_quad(x1, alpha, rho);
        for (n in 1:N1)
          K[n, n] = K[n,n] + square(sigma);
        L_K = cholesky_decompose(K);
        K_div_y1 = mdivide_left_tri_low(L_K, y1);
        K_div_y1 = mdivide_right_tri_low(K_div_y1',L_K)';
        k_x1_x2 = cov_exp_quad(x1, x2, alpha, rho);
        f2_mu = (k_x1_x2' * K_div_y1); 
        v_pred = mdivide_left_tri_low(L_K, k_x1_x2);
        cov_f2 = cov_exp_quad(x2, alpha, rho) - v_pred' * v_pred;
        diag_delta = diag_matrix(rep_vector(delta,N2));
  
        f2 = multi_normal_rng(f2_mu, cov_f2 + diag_delta);
      }
    return f2;
  }
}
data {
  int<lower=1> N1;
  real x1[N1];
  vector[N1] y1;
  int<lower=1> N2;
  real x2[N2];
}
transformed data {
  vector[N1] mu = rep_vector(0, N1);
  real delta = 1e-9;
}
parameters {
  real<lower=0> rho;
  real<lower=0> alpha;
  real<lower=0> sigma;
}
model {
  matrix[N1, N1] L_K;
  {
    matrix[N1, N1] K = cov_exp_quad(x1, alpha, rho);
    real sq_sigma = square(sigma);
  
    // diagonal elements
    for (n1 in 1:N1)
      K[n1, n1] = K[n1, n1] + sq_sigma;
    
    L_K = cholesky_decompose(K);
  }
  
  rho ~ inv_gamma(5, 5);
  alpha ~ normal(0, 1);
  sigma ~ normal(0, 1);

  y1 ~ multi_normal_cholesky(mu, L_K);
}
generated quantities {
  vector[N2] f2;
  vector[N2] y2;

  f2 = gp_pred_rng(x2, y1, x1, alpha, rho, sigma, delta);
  for (n2 in 1:N2)
    y2[n2] = normal_rng(f2[n2], sigma);
}
\end{stancode}

\subsection{Multiple-output Gaussian processes}

Suppose we have observations $y_i \in \reals^M$ observed at
$x_i \in \reals^K$. One can model the data like so:
\begin{align*}
  y_i & \sim \distro{MultiNormal}(f(x_i), \mathbf{I}_M \sigma^2) \\
  f(x) & \sim \distro{GP}(m(x), K(x | \theta, \phi)) \\
  K(x & | \theta) \in \reals^{M \times M}, \, f(x), \, m(x) \in \reals^M
\end{align*}
where the $K(x, x^\prime | \theta, \phi)_{[m, m^\prime]}$ entry defines the
covariance between $f_m(x)$ and $f_{m^\prime}(x^\prime)(x)$. This construction
of Gaussian processes allows us to learn the covariance between the output
dimensions of $f(x)$. If we parameterize our kernel $K$:
\begin{align*} K(x, x^\prime | \theta, \phi)_{[m, m^\prime]} = k(x, x^\prime |
\theta) k(m, m^\prime | \phi) \end{align*}
then our finite dimensional generative model for the above is:
\begin{align*}
  f & \sim \distro{MatrixNormal}(m(x), K(x | \alpha, \rho), C(\phi)) \\
  y_{i, m} & \sim \distro{Normal}(f_{i,m}, \sigma) \\
  f & \in \reals^{N \times M}
\end{align*}
where $K(x | \alpha, \rho)$ is the exponentiated quadratic kernel we've used
throughout this chapter, and $C(\phi)$ is a positive-definite matrix,
parameterized by some vector $\phi$.

The \distro{MatrixNormal} distribution has two covariance matrices: $K(x |
\alpha, \rho)$ to encode column covariance, and $C(\phi)$ to define row
covariance. The salient features of the \distro{MatrixNormal} are that the rows
of the matrix $f$ are distributed:
\begin{align*} f_{[n,]} \sim \distro{MultiNormal}(m(x)_{[n,]}, K(x | \alpha,
\rho)_{[n,n]} C(\phi)) \end{align*} and that the columns of the matrix $f$ are
distributed: \begin{align*} f_{[,m]} \sim \distro{MultiNormal}(m(x)_{[,m]}, K(x
	| \alpha, \rho) C(\phi)_{[m,m]}) \end{align*}
This also means means that $\E\left[f^T f\right]$ is equal to
$\text{trace}(K(x | \alpha, \rho)) \times C$, whereas $\E\left[ff^T\right]$
is $\text{trace}(C) \times K(x | \alpha, \rho)$. We can derive this using
properties of expectation and the \distro{MatrixNormal} density.

We should set $\alpha$ to $1.0$ because the parameter is not identified unless
we constrain $\text{trace}(C) = 1$. Otherwise, we can multiply $\alpha$ by a scalar $d$ and
$C$ by $1/d$ and our likelihood will not change.
%
We can generate a random variable $f$ from a \distro{MatrixNormal} density in
$\reals^{N \times M}$ using the following algorithm:
%
\begin{align*}
	\eta_{i,j} & \sim \distro{Normal}(0, 1) \, \forall i,j \\
	f & = L_{K(x | 1.0, \rho)} \, \eta \, L_C(\phi)^T \\
	f & \sim \distro{MatrixNormal}(0, K(x | 1.0, \rho), C(\phi)) \\
	\eta & \in \reals^{N \times M} \\
	L_C(\phi) & = \text{cholesky\_decompose}(C(\phi)) \\
  L_{K(x | 1.0, \rho)} & = \text{cholesky\_decompose}(K(x | 1.0, \rho))
\end{align*}

This can be implemented in Stan using a latent-variable GP formulation. We've used
\distro{LkjCorr} for $C(\phi)$, but any positive-definite matrix will do.


\begin{stancode}
data {
  int<lower=1> N;
  int<lower=1> D;
  real x[N];
  matrix[N, D] y;
}
transformed data {
  real delta = 1e-9;
}
parameters {
  real<lower=0> rho;
  vector<lower=0>[D] alpha;
  real<lower=0> sigma;
  cholesky_factor_corr[D] L_Omega;
  matrix[N, D] eta;
}
model {
  matrix[N, D] f;
  {
    matrix[N, N] K = cov_exp_quad(x, 1.0, rho);
    matrix[N, N] L_K;

    // diagonal elements
    for (n in 1:N)
      K[n, n] = K[n, n] + delta; 

    L_K = cholesky_decompose(K);
    f = L_K * eta
        * diag_pre_multiply(alpha, L_Omega)';
  }

  rho ~ inv_gamma(5, 5);
  alpha ~ normal(0, 1);
  sigma ~ normal(0, 1);
  L_Omega ~ lkj_corr_cholesky(3);
  to_vector(eta) ~ normal(0, 1);

  to_vector(y) ~ normal(to_vector(f), sigma);
}
generated quantities {
  matrix[D, D] Omega;
  Omega = L_Omega * L_Omega';
}
\end{stancode}

\chapter{Directions, Rotations, and Hyperspheres}

Directional statistics involve data and/or parameters that are
constrained to be directions.  The set of directions forms a sphere,
the geometry of which is not smoothly mappable to that of a Euclidean
space because you can move around a sphere and come back to where you
started.  This is why it is impossible to make a map of the globe on a
flat piece of paper where all points that are close to each other on
the globe are close to each other on the flat map.  The fundamental
problem is easy to visualize in two dimensions, because as you move
around a circle, you wind up back where you started.  In other words,
0 degrees and 360 degrees (equivalently, 0 and $2 \pi$ radians) pick
out the same point, and the distance between 359 degrees and 2 degrees
is the same as the distance between 137 and 140 degrees.

Stan supports directional statistics by providing a unit-vector data
type, the values of which determine points on a hypersphere (circle in
two dimensions, sphere in three dimensions).

\section{Unit Vectors}

The length of a vector $x \in \reals^K$ is given by
\[
\Vert x \Vert
\ = \ \sqrt{x^{\top}\,x}
\ = \ \sqrt{x_1^2 + x_2^2 + \cdots + x_K^2}.
\]
Unit vectors are defined to be vectors of unit length (i.e., length
one).

With a variable declaration such as
%
\begin{stancode}
unit_vector[K] x;
\end{stancode}
%
the value of \code{x} will be constrained to be a vector of size
\code{K} with unit length.  \refsection{unit-vector} provides details
on how a parameter constrained to be a unit-vector is transformed to
unconstrained space for use in Stan's algorithms.

\section{Circles, Spheres, and Hyperspheres}

An $n$-sphere, written $S^{n}$, is defined as the set of $(n +
1)$-dimensional unit vectors,
\[
S^{n} = \{ x \in \reals^{n+1} \, : \, \Vert x \Vert = 1 \}.
\]
%
Even though $S^n$ is made up of points in $(n+1)$ dimensions, it is
only an $n$-dimensional manifold.  For example, $S^2$ is defined as a
set of points in $\reals^3$, but each such point may be described
uniquely by a latitude and longitude.  Geometrically, the surface
defined by $S^2$ in $\reals^3$ behaves locally like a plane, i.e.,
$\reals^2$.  However, the overall shape of $S^2$ is not like a plane
in that is compact (i.e., there is a maximum distance between points).
If you set off around the globe in a ``straight line'' (i.e., a
geodesic), you wind up back where you started eventually; that is why
the geodesics on the sphere ($S^2$) are called ``great circles,'' and
why we need to use some clever representations to do circular or
spherical statistics.

Even though $S^{n-1}$ behaves locally like $\reals^{n-1}$, there is no
way to smoothly map between them. For example, because
latitude and longitude work on a modular basis (wrapping at $2\pi$
radians in natural units), they do not produce a smooth map.

Like a bounded interval $(a, b)$, in geometric terms, a sphere is
compact in that the distance between any two points is bounded.


\section{Transforming to Unconstrained Parameters}

Stan (inverse) transforms arbitrary points in $\reals^{K+1}$ to points
in $S^K$ using the auxiliary variable approach of
\cite{Marsaglia:1972}.  A point $y \in \reals^K$ is transformed to a
point $x \in S^{K-1}$ by
%
\[
x = \frac{y}{\sqrt{y^{\top} y}}.
\]
%
The problem with this mapping is that it's many to one; any point
lying on a vector out of the origin is projected to the same point on
the surface of the sphere.  \cite{Marsaglia:1972} introduced an
auxiliary variable interpretation of this mapping that provides the
desired properties of uniformity; see \refsection{unit-vector} for
details.


\subsubsection{Warning: undefined at zero!}

The above mapping from $\reals^n$ to $S^n$ is not defined at zero.
While this point outcome has measure zero during sampling, and may
thus be ignored, it is the default initialization point and thus unit
vector parameters cannot be initialized at zero.  A simple workaround
is to initialize from a very small interval around zero, which is an
option built into all of the Stan interfaces.



\section{Unit Vectors and Rotations}

Unit vectors correspond directly to angles and thus to rotations.
This is easy to see in two dimensions, where a point on a circle
determines a compass direction, or equivalently, an angle $\theta$).
Given an angle $\theta$, a matrix can be defined, the
pre-multiplication by which rotates a point by an angle of $\theta$.
For angle $\theta$ (in two dimensions), the $2 \times 2$ rotation
matrix is defined by
\[
R_{\theta}
=
\begin{bmatrix}
\cos \theta & - \sin \theta
\\
\sin \theta & \cos \theta
\end{bmatrix}.
\]
Given a two-dimensional vector $x$, $R_{\theta} \, x$ is the rotation
of $x$ (around the origin) by $\theta$ degrees.

\section{Circular Representations of Days and Years}

A 24-hour clock naturally represents the progression of time through
the day, moving from midnight to noon and back again in one rotation.
A point on a circle divided into 24 hours is thus a natural
representation for the time of day.  Similarly, years cycle through
the seasons and return to the season from which they started.

In human affairs, temporal effects often arise by convention.  These
can be modeled directly with ad-hoc predictors for holidays and
weekends, or with data normalization back to natural scales for
daylight savings time.

\chapter{Solving Algebraic Equations}\label{algebra-solver.chapter}

\noindent
Stan provides a built-in mechanism for specifying and solving systems
of algebraic equations. The function signatures for Stan's algebraic solver
can be found in \refchapter{functions-algebraic-solver}.
%
Solving any system of algebraic equations can be translated into a root-finding
problem, that is, given a function $f$, we wish to find $y$ such that
$f(y) = 0$.

\section{Example: System of Nonlinear Algebraic Equations}

For systems of linear algebraic equations, we recommend solving the system
using matrix division. The algebraic solver becomes handy when we want
to solve nonlinear equations.
%
As an illustrative example, we consider a nonlinear system of two equations
with two unknowns. Our goal is to simultaneously solve all equations for
$y_1$ and $y_2$, such that the vector $z$ goes to 0. 
%
\begin{eqnarray}\label{algebra.equation}
  \begin{aligned}
  z_1 &= y_1 - \theta_1 \\
  z_2 &= y_1 y_2 + \theta_2 \\
  \end{aligned}
\end{eqnarray}
%

\section{Coding an Algebraic System}

A system of algebraic equations is coded directly in Stan as a function with a
strictly specified signature. For example, the nonlinear system given by
\refequation{algebra} can be coded using the following function
in Stan (see \refchapter{functions-programming} for
more information on coding user-defined functions).
%
\begin{stancode}
vector system(vector y,        // unknowns
              vector theta,    // parameters
              real[] x_r,      // data (real)
              real[] x_i) {    // data (integer)
  vector[2] z;
  z[1] = y[1] - theta[1];
  z[2] = y[1] * y[2] - theta[2];
  return z;
}
\end{stancode}
%
The function takes the unknowns we wish to solve for in \code{y} (a vector),
the system parameters in \code{theta} (a vector), the real data in
\code{x\_r} (a real array) and the integer data in \code{x\_i} (an integer array). The
system function returns the value of the function, for which we want to compute the roots. 
Our example does not use real or integer data. Nevertheless, these
unused arguments must be included in the system function with exactly the
signature above.

\subsubsection{Strict Signature}  
%
The function defining the system must have exactly these argument types and
return type. This may require passing in zero-length arrays for data or a zero-length
vector for parameter if the system does not involve data or parameters.

\section{Calling the Algebraic Solver}
%
Let's suppose $\theta = \{3, 6\}$. To call the algebraic solver, we need to
provide an initial guess. This varies on a case-by-case basis, but in general
a good guess will speed up the solver and, in pathological cases, even determine
whether the solver converges or not. If the solver does not converge, the metropolis
proposal gets rejected and a warning message, stating no acceptable solution has
been found, is issued.

The solver has three tuning parameters to determine convergence: the relative tolerance, 
the function tolerance, and the maximum number of steps. Their default values are respectively
\code{1e-10} ($10^{-10}$), \code{1e-6} ($10^{-6}$), and \code{1e3} ($10^3$). Their
behavior is explained in \refsection{algebra-control}.
%
The following code returns the solution to our nonlinear algebraic system:
%
\begin{stancode}
transformed data {
  vector[2] y_guess = {1, 1};
  real x_r[0];
  int x_i[0];
}

transformed parameters {
  vector[2] theta = {3, 6};
  vector[2] y;

  y = algebra_solver(y_guess, theta, x_r, x_i);
}
\end{stancode}

which returns $y = \{3, -2\}$.

\subsection{Data versus Parameters}
The arguments for the initial guess \code{y\_guess}, the real data \code{x\_r}, and
the integer data \code{x\_i} must be expressions that only involve data or
transformed data variables. The parameters \code{theta} is the only argument
which may involve parameters.

\subsection{Length of the Algebraic Function and of the Vector of Unknowns}
The Jacobian of the solution with respect to the parameters is computed
using the implicit function theorem, which imposes certain restrictions. In particular,
the Jacobian of the algebraic function $f$ with respect to the unknowns $x$ must
be invertible. This requires the Jacobian to be square, meaning \textit{$f(y)$ and
$y$ have the same length} or, in other words \textit{the number of equations in
the system is the same as the number of unknowns.}

\subsection{Pathological Solutions}
Certain systems may be degenerate, meaning they have multiple solutions. The 
algebraic solver will not report these cases, as the algorithm stops once it has found
an acceptable solution. The initial guess will often determine which solution gets found
first. The degeneracy may be broken by putting additional constraints on the solution.
For instance, it might make physical sense for a solution to be positive or negative.

On the other hand, a system may not have a solution (for a given point in the parameter
space). In that case, the solver will not converge to a solution. When the solver fails to
do so, the current metropolis proposal gets rejected.

\section{Control Parameters for the Algebraic Solver}\label{algebra-control.section}
%
The call to the algebraic solver shown above uses the default control settings. The solver
allows three additional parameters, all of which must be supplied if any of them is
supplied.
%
\begin{stancode}
  y = algebra_solver(y_guess, theta, x_r, x_i, 
                     rel_tol, f_tol, max_steps);
\end{stancode}

The three control arguments are relative tolerance, function tolerance, and maximum
number of steps. Both tolerances need to be satisfied. If one of them is not met, the
metropolis proposal gets rejected with a warning message explaining which criterion
was not satisfied. The default values for the control arguments are respectively
\code{1e-10} ($10^{-10}$), \code{1e-6} ($10^{-6}$), and \code{1e3} ($10^3$).

\subsection{Tolerance}
%
The relative and function tolerances control the accuracy of the solution generated by
the solver. Relative tolerances are relative to the solution value. The function tolerance
is the norm of the algebraic function, once we plug in the proposed solution. This norm
should go to 0 (equivalently, all elements of the vector function are 0). It helps to think about this
geometrically. Ideally the output of the algebraic function is at the origin; the norm measures
deviations from this ideal. As the length of the return vector increases, a certain
function tolerance becomes an increasingly difficult criterion to meet, given each
individual element of the vector contribute to the norm. 

Smaller relative tolerances produce more accurate solutions but require more computational time.

\subsubsection{Sensitivity Analysis} \ \\
The tolerances should be set low enough that setting them lower does not change the
statistical properties of posterior samples generated by the Stan program.

\subsection{Maximum Number of Steps}
%
The maximum number of steps can be used to stop a runaway simulation. This can arise in
MCMC when a bad jump is taken, particularly during warmup. If the limit is hit, the
current metropolis proposal gets rejected. Users will see a  warning message stating the 
maximum number of steps has been exceeded.


\chapter{Solving Differential Equations}\label{ode-solver.chapter}

\noindent
Stan provides a built-in mechanism for specifying and solving systems
of ordinary differential equations (ODEs).  Stan provides two
different integrators, one tuned for solving non-stiff systems and one
for stiff systems.
%
\begin{itemize}
\item \code{rk45}: a fourth and fifth order Runge-Kutta method for
  non-stiff systems \citep{DormandPrince:1980,AhnertMulansky:2011}, and
\item \code{bdf}: a variable-step, variable-order,
  backward-differentiation formula implementation for stiff systems
  \citep{CohenHindmarsh:1996,SerbanHindmarsh:2005}
\end{itemize}
%
For a discussion of stiff ODE systems, see \refsection{stiff-ode}.  In
a nutshell, the stiff solvers are slower, but more robust;  how much
so depends on the system and the region of parameter space.
The function signatures for Stan's ODE solvers can be found in
\refchapter{functions-ode-solver}.


\section{Example: Simple Harmonic Oscillator}

As a concrete example of a system of ODEs, consider a harmonic
oscillator, which is characterized by an equilibrium position and a
restoring force proportional to the displacement with friction.
The system state will be a pair $y = (y_1, y_2)$ representing position
and momentum (i.e., a point in phase space).  The change in the system
with respect to time is given by the following differential equations.%
%
\footnote{This example is drawn from the documentation for the Boost
  Numeric Odeint library \citep{AhnertMulansky:2011}, which Stan uses
  to implement the \code{rk45} solver.}
%
\begin{equation}\label{ode-sho.equation}
\frac{d}{dt} y_1 = y_2
\hspace*{0.5in}
\frac{d}{dt} y_2 = -y_1 - \theta y_2
\end{equation}
%
The state equations implicitly define the system state at a given time
as a function of an initial state, elapsed time since the initial
state, and the system parameters.

\subsection{Solutions Given Initial Conditions}

Given a value of the system parameter $\theta$ and an initial state
$y(t_0)$ at time $t_0$, it is possible to simulate the evolution of
the solution numerically in order to calculate $y(t)$ for a specified
sequence of times $t_0 < t_1 < t_2 < \cdots$.

\section{Coding an ODE System}

A system of ODEs is coded directly in Stan as a function with a
strictly specified signature.  For example, the simple harmonic
oscillator given in \refequation{ode-sho}, can be coded using the
following function in Stan (see \refchapter{functions-programming} for
more information on coding user-defined functions).
%
\begin{stancode}
real[] sho(real t,        // time
           real[] y,      // state
           real[] theta,  // parameters
           real[] x_r,    // data (real)
           int[] x_i) {   // data (integer)
  real dydt[2];
  dydt[1] = y[2];
  dydt[2] = -y[1] - theta[1] * y[2];
  return dydt;
}
\end{stancode}
%
The function takes in a time \code{t} (a real value), a a system state
\code{y} (real array), system parameters \code{theta} (a real array),
along with real data in variable \code{x\_r} (a real array) and
integer data in variable \code{x\_i} (an integer array).  The system
function returns the array of derivatives of the system state with
respect to time, evaluated at time \code{t} and state \code{y}.  The
simple harmonic oscillator coded here does not have time-sensitive
equations; that is, \code{t} does not show up in the definition of
\code{dydt}.  The simple harmonic oscillator does not use real or
integer data, either.  Nevertheless, these unused arguments must be
included as arguments in the system function with exactly the
signature shown above.


\subsection{Strict Signature}

The function defining the system must have exactly these argument
types and return type.  This may require passing in zero-length arrays
for data or parameters if the system does not involve data or
parameters.  A full example for the simple harmonic oscillator, which
does not depend on any constant data variables, is provided in
\reffigure{sho-trajectory}.

\subsection{Discontinuous ODE System Function}

The ODE integrator is able to integrate over discontinuities in the
state function, although the accuracy of points near the discontinuity
may be problematic (requiring many small steps).  An example of such a
discontinuity is a lag in a pharmacokinetic model, where a
concentration is going to be zero for times $0 < t < t'$ for some
lag-time $t'$, whereas it will be nonzero for times $t \geq t'$.  As
an example, would involve code in the system such as
%
\begin{stancode}
if (t < t_lag)
  return 0;
else
  ... return non-zero value...;
\end{stancode}


\subsection{Varying Initial Time}

Stan's ODE solvers require the initial time argument to be a constant
(i.e., a function of data or transformed data variables and
constants).  This means that, in general, there's no way to use the
\code{integrate\_ode} function to accept a parameter for the initial
time and thus no way in general to estimate the initial time of an ODE
system from measurements.

\section{Solving a System of Linear ODEs using a Matrix Exponential}

The solution to $\frac{d}{dt} y = ay$ is $y = y_0e^{at}$, where the constant
$y_0$ is determined by boundary conditions. We can extend this solution
to the vector case:

\begin{equation}\label{ode.linODEs}
\frac{d}{dt}y = A y
\end{equation}

where $y$ is now a vector of length $n$ and $A$ is an $n$ by $n$ matrix. The
solution is then given by:
\begin{equation}\label{ode.linOEs.sln}
y = e^{tA}y_0
\end{equation}
where the matrix exponential is formally defined by the convergent power series:

\begin{equation}\label{ode.matrix_exp.def}
e^{tA} = \sum_{n=0}^{\infty} \dfrac{tA^n}{n!} = I + tA + \frac{t^2A^2}{2!} + ...
\end{equation}

We can apply this technique to the simple harmonic oscillator example, by
setting

\begin{equation}\label{ode.sho_matrix}
  y = \left[\begin{array}{c}
        y_1 \\
        y_2 \\
        \end{array}\right] \ \ \ \ \
   A = \left[\begin{array}{cc}
	0 & 1 \\
	-1 & -\theta \\
	\end{array}\right]
\end{equation}

The Stan model to simulate noisy observations using a matrix exponential function
is given by \reffigure{sho-sim-me}. Note that because we are performing matrix
operations, we declare \code{y0} and \code{y\_hat} as vectors, instead of using arrays,
as in the previous example code (\reffigure{sho-sim}). \\

In general, computing a matrix exponential will be more efficient than using a numerical
solver. We can however only apply this technique to systems of \underline{linear} ODEs.
%
\begin{figure}
\begin{stancode}
data {
  int<lower=1> T;
  vector[2] y0;
  real ts[T];
  real theta[1];
}
model {
}
generated quantities {
  vector[2] y_hat[T];
  matrix[2, 2] A = [[ 0,  1],
                    [-1, -theta[1]]]
  for (t in 1:T)
    y_hat[t] = matrix_exp((t - 1) * A) * y0;
  // add measurement error
  for (t in 1:T) {
    y_hat[t, 1] += normal_rng(0, 0.1);
    y_hat[t, 2] += normal_rng(0, 0.1);
  }
}
\end{stancode}
\vspace*{-0.2in}
\caption{\small\it Stan program to simulate noisy measurements from a
  simple harmonic oscillator.  The system of linear differential equations is
  coded as a matrix. The system parameters \code{theta} and initial
  state \code{y0} are read in as data along  observation times \code{ts}.
  The generated quantities block is used to solve the ODE for the specified
  times and then add random measurement error, producing observations
  \code{y\_hat}. Because the ODEs are linear, we can use the \code{matrix\_exp}
  function to solve the system. }\label{sho-sim-me.figure}
\end{figure}


\section{Measurement Error Models}

Statistical models or differential equations may be used to estimate
the parameters and/or initial state of a dynamic system given noisy
measurements of the system state at a finite number of time points.

For instance, suppose the simple harmonic oscillator has a parameter
value of $\theta = 0.15$ and initial state $y(t=0) = (1,0)$.  Now
suppose the system is observed at 10 time points, say $t=1, 2, ...,
10$, where each measurement of $y(t)$ has independent
$\distro{Normal}(0, 0.1)$ error in both dimensions ($y_1(t)$ and
$y_2(t)$).  A plot of such measurements is shown in
\reffigure{sho-trajectory}.
%
\begin{figure}
\begin{center}
\includegraphics[height=2in]{img/sho-ode-trajectory.pdf}%
\end{center}
\vspace*{-0.25in}
\caption{\small\it Trajectory of the simple harmonic oscillator given
  parameter $\theta=0.15$ and initial condition $y(t=0) = (1,0)$ with
  additional independent\ $\distro{Normal}(0,0.1)$ measurement error
  in both dimensions.}%
\label{sho-trajectory.figure}
\end{figure}



\subsection{Simulating Noisy Measurements}

The data used to make this plot is derived from the Stan model to
simulate noisy observations given in \reffigure{sho-sim}.
%
\begin{figure}
\begin{stancode}
functions {
  real[] sho(real t,
             real[] y,
             real[] theta,
             real[] x_r,
             int[] x_i) {
    real dydt[2];
    dydt[1] = y[2];
    dydt[2] = -y[1] - theta[1] * y[2];
    return dydt;
  }
}
data {
  int<lower=1> T;
  real y0[2];
  real t0;
  real ts[T];
  real theta[1];
}
transformed data {
  real x_r[0];
  int x_i[0];
}
model {
}
generated quantities {
  real y_hat[T,2] = integrate_ode_rk45(sho, y0, t0, ts, theta, x_r, x_i);
  // add measurement error
  for (t in 1:T) {
    y_hat[t, 1] += normal_rng(0, 0.1);
    y_hat[t, 2] += normal_rng(0, 0.1);
  }
}
\end{stancode}
\vspace*{-0.2in}
\caption{\small\it Stan program to simulate noisy measurements from a
  simple harmonic oscillator.  The system of differential equations is
  coded as a function.  The system parameters \code{theta} and initial
  state \code{y0} are read in as data along with the initial time
  \code{t0} and observation times \code{ts}. The generated quantities
  block is used to solve the ODE for the specified times and then add
  random measurement error, producing observations \code{y\_hat}.
  Because the system is not stiff, the \code{rk45} solver is used.}\label{sho-sim.figure}
\end{figure}

This program illustrates the way in which the ODE solver is called in
a Stan program,
%
\begin{stancode}
y_hat = integrate_ode_rk45(sho, y0, t0, ts, theta, x_r, x_i);
\end{stancode}
%
This assigns the solutions to the system defined by function
\code{sho}, given initial state \code{y0}, initial time \code{t0},
requested solution times \code{ts}, parameters \code{theta}, real data
\code{x}, and integer data \code{x\_int}.  The call explicitly
specifies the Runge-Kutta solver (for non-stiff systems).

Here, the ODE solver is called in the generated quantities block to
provide a $10 \times 2$ array of solutions \code{y\_hat} to
which measurement error is added using the normal pseudo-random number
generating function \code{normal\_rng}.  The number of rows in the
solution array is the same as the size of \code{ts}, the requested
solution times.

\subsection{Data versus Parameters}

Unlike other functions, the integration functions for ODEs are limited
as to the origins of variables in their arguments.  In particular, the
time \code{t}, real data \code{x}, and integer data \code{x\_int} must
be expressions that only involve data or transformed data variables.
The initial state \code{y} or the parameters \code{theta} are the only
arguments which may involve parameters.


\subsection{Estimating System Parameters and Initial State}

Stan provides statistical inference for unknown initial states and/or
parameters.  The ODE solver will be used deterministically to produce
predictions, much like the linear predictor does in a generalized
linear model.  These states will then be observed with measurement error.

%
\begin{figure}
\begin{stancode}
functions {
  real[] sho(real t,
             real[] y,
             real[] theta,
             real[] x_r,
             int[] x_i) {
    real dydt[2];
    dydt[1] = y[2];
    dydt[2] = -y[1] - theta[1] * y[2];
    return dydt;
  }
}
data {
  int<lower=1> T;
  real y[T,2];
  real t0;
  real ts[T];
}
transformed data {
  real x_r[0];
  int x_i[0];
}
parameters {
  real y0[2];
  vector<lower=0>[2] sigma;
  real theta[1];
}
model {
  real y_hat[T,2];
  sigma ~ cauchy(0, 2.5);
  theta ~ normal(0, 1);
  y0 ~ normal(0, 1);
  y_hat = integrate_ode_rk45(sho, y0, t0, ts, theta, x_r, x_i);
  for (t in 1:T)
    y[t] ~ normal(y_hat[t], sigma);
}
\end{stancode}
\vspace*{-0.2in}
\caption{\small\it Stan program to estimate unknown initial conditions
  \code{y0} and system parameter \code{theta} for the simple harmonic
  oscillator with independent normal measurement
  error.}\label{sho-both.figure}
\end{figure}
%
A Stan program that can be used to estimate both the initial state and
parameter value for the simple harmonic oscillator given noisy
observations is given in \reffigure{sho-both}.  Compared to the
simulation model in \reffigure{sho-sim}, the model to estimate
parameters uses the \code{integrate\_ode} function in the model block
rather than the generated quantities block.  There are Cauchy priors on the
measurement error scales \code{sigma} and unit normal priors on the
components of parameter array \code{theta} and initial state parameter
array \code{y0}.  The solutions to the ODE are then assigned to an
array \code{y\_hat}, which is then used as the location in the
observation noise model as follows.
%
\begin{stancode}
y_hat = integrate_ode_rk45(sho, y0, t0, ts, theta, x_r, x_i);
for (t in 1:T)
  y[t] ~ normal(y_hat[t], sigma);
\end{stancode}
%
As with other regression-like models, it's easy to change the noise
model to be robust (e.g., Student-t distributed), to be correlated in
the state variables (e.g., with a multivariate normal distribution),
or both (e.g., with a multivariate Student-t distribution).

In this simple model with independent noise scales of 0.10, 10
observed data points for times $t = 1, ..., 10$ is sufficient to
reliably estimate the ODE parameter, initial state, and noise scales.


\section{Stiff ODEs}\label{stiff-ode.section}

A stiff system of ordinary differential equations can be roughly
characterized as systems presenting numerical difficulties for
gradient-based stepwise solvers.  Stiffness typically arises due to
varying curvature in the dimensions of the state, for instance one
component evolving orders of magnitude more slowly than another.%
%
\footnote{Not coincidentally, high curvature in the posterior of a
  general Stan model poses the same kind of problem for Euclidean
  Hamiltonian Monte Carlo (HMC) sampling.  The reason is that HMC is
  based on the leapfrog algorithm, a gradient-based, stepwise
  numerical differential equation solver specialized for Hamiltonian
  systems with separable potential and kinetic energy terms.}
%

Stan provides a specialized solver for stiff ODEs
\citep{CohenHindmarsh:1996,SerbanHindmarsh:2005}.  An ODE system is
specified exactly the same way with a function of exactly the same
signature.  The only difference is in the call to the integrator for
the solution; the \code{rk45} suffix is replaced with \code{bdf}, as in
%
\begin{stancode}
y_hat = integrate_ode_bdf(sho, y0, t0, ts, theta, x_r, x_i);
\end{stancode}
%

Using the stiff (\code{bdf}) integrator on a system that is not stiff
may be much slower than using the non-stiff (\code{rk45}) integrator;
this is because it computes additional Jacobians to guide the
integrator.  On the other hand, attempting to use the non-stiff
integrator for a stiff system will fail due to requiring a small step
size and too many steps.

\section{Control Parameters for ODE Solving}

The calls to the integrators shown above just used the default
control settings.  Both the non-stiff and stiff integrators allow
three additional arguments, all of which must be supplied if any of
them is required.
%
\begin{stancode}
y_hat = integrate_ode_bdf(sho, y0, t0, ts, theta, x_r, x_i,
                          rel_tol, abs_tol, max_steps);
\end{stancode}
%
The three control arguments are relative tolerance, absolute
tolerance, and maximum number of steps.   The default values for
relative and absolute tolerance are both \code{1e-6} ($10^{-6}$), and
the default maximum number of steps is \code{1e6} ($10^6$).

\subsection{Tolerance}

The relative and absolute tolerance control the accuracy of the
solutions generated by the integrator.  Relative tolerances are
relative to the solution value, whereas absolute tolerances is the
maximum absolute error allowed in a solution.

Smaller tolerances produce more accurate solutions.  Smaller
tolerances also require more computation time.

\subsubsection{Sensitivity Analysis}

The tolerances should be set low enough that setting them lower does
not change the statistical properties of posterior samples generated
by the Stan program.

\subsection{Maximum Number of Steps}

The maximum number of steps can be used to stop a runaway simulation.
This can arise in MCMC when a bad jump is taken, particularly during
warmup.  With the non-stiff solver, this may result in jumping into a
stiff region of the parameter space, which would require a very small
step size and very many steps to satisfy even modest tolerances.<|MERGE_RESOLUTION|>--- conflicted
+++ resolved
@@ -6977,11 +6977,7 @@
   for (i in 1:(N - 1)) {
     K[i, i] = 1 + 0.1;
     for (j in (i + 1):N) {
-<<<<<<< HEAD
-      K[i, j] = exp(-0.5 * pow(x[i] - x[j],2));
-=======
       K[i, j] = exp(-0.5 * square(x[i] - x[j]));
->>>>>>> 9e14f450
       K[j, i] = K[i, j];
     }
   }
@@ -7390,23 +7386,13 @@
                             real delta) {
     int N = size(x);
     matrix[N, N] K;
-<<<<<<< HEAD
-    real neg_half = -0.5;
-=======
->>>>>>> 9e14f450
     real sq_alpha = square(alpha);
     for (i in 1:(N-1)) {
       K[i, i] = sq_alpha + delta;
       for (j in (i + 1):N) {
-<<<<<<< HEAD
-        K[i, j] = sq_alpha * exp(neg_half * 
-                                 dot_self((x[i] - x[j]) ./ rho));
-        K[j, i] = K[i, j]; 
-=======
         K[i, j] = sq_alpha
                       * exp(-0.5 * dot_self((x[i] - x[j]) ./ rho));
         K[j, i] = K[i, j];
->>>>>>> 9e14f450
       }
     }
     K[N, N] = sq_alpha + delta;
