\title{\Huge\bf Stan Modeling Language \\[4pt] User's Guide}
\author{Stan Development Team}

\date{\vspace*{36pt} Stan Version \stanversion
\\[8pt] {\small \today}
\\[36pt]
{
\vfill
\includegraphics[width=0.75in]{img/stanlogo-main.pdf}}
\\
\vspace*{6pt}
{\bfseries \href{http://mc-stan.org/}{\tt mc-stan.org}}
}
\maketitle

\newpage
\thispagestyle{empty}
\mbox{ }
\vfill
\begin{center}
\begin{minipage}[t]{0.75\textwidth}
\small
Stan Development Team (2018)
{\it Stan Modeling Language: User's Guide and Reference Manual}. Version
\stanversion.
\vspace*{20pt}
\mbox{ }
\\
Copyright \copyright \ 2011--2018, Stan Development Team.
\vspace*{28pt}
\mbox{} \\
<<<<<<< HEAD
This document is distributed under the Creative Commons
Attribution-NoDerivatives 4.0 International License (CC BY-ND 4.0).
For full details, see
\begin{center}
\url{https://creativecommons.org/licenses/by-nd/4.0/legalcode}
\end{center}
The Stan logo is distributed under the Creative Commons
Attribution-NoDerivatives 4.0 International License (CC BY-ND 4.0).
For full details, see
=======
This document is distributed under the Creative Commons Attribution 4.0
International License (CC BY-ND 4.0). 
>>>>>>> be996f38
\begin{center}
\url{https://creativecommons.org/licenses/by-nd/4.0/legalcode}
\end{center}
The Stan name and logo are registered trademarks of the Stan project,
held by NumFOCUS.
\end{minipage}
\vspace*{24pt}
\mbox{ }
\end{center}
<<<<<<< HEAD
% \vfill

\newpage
\section*{Stan Development Team}

\subsection*{Currently Active Developers}

This is the list of current developers in order of joining the
development team (see the next section for former development team
members).

\begin{itemize}
\item Andrew Gelman \ (Columbia University)
\\ {\footnotesize Stan, RStan, RStanArm}
\item Bob Carpenter \ (Columbia University) \\ {\footnotesize Stan
    Math, Stan, CmdStan}
\item Daniel Lee \   (Generable)
\\ {\footnotesize Stan Math, Stan, CmdStan, RStan, PyStan, dev ops}
\item Ben Goodrich \   (Columbia University)
\\ {\footnotesize Stan Math, Stan, RStan, RStanArm}
\item Michael Betancourt \ (University of Warwick) \\
  {\footnotesize Stan Math, Stan, CmdStan}
\item Marcus Brubaker \   (York University)
\\ {\footnotesize Stan Math, Stan}
\item Jiqiang Guo \   (NPD Group)
\\ {\footnotesize Stan Math, Stan, RStan}
\item Allen Riddell \   (Indiana University)
\\ {\footnotesize PyStan, dev ops}
\item Marco Inacio \   (University of S\~{a}o Paulo/UFSCar)
\\ {\footnotesize Stan Math, Stan}
\item Jeffrey Arnold \   (University of Washington)
\\ {\footnotesize Emacs Mode, Pygments mode}
\item Mitzi Morris \   (Consultant, New York)
\\ {\footnotesize Stan Math, Stan, CmdStan, dev ops}
\item Rob J.\ Goedman \ (Consultant, La Jolla, California)
\\ {\footnotesize Stan, Stan.jl}
\item Brian Lau \ (CNRS, Paris)
\\ {\footnotesize MatlabStan}
\item Rob Trangucci \   (Columbia University)
\\ {\footnotesize Stan Math, Stan, RStan}
\item Jonah Sol Gabry \ (Columbia University)
\\ {\footnotesize RStan, RStanArm, ShinyStan, Loo, BayesPlot}
\item Robert L. Grant \ (Consultant, London)
\\ {\footnotesize StataStan}
\item Krzysztof Sakrejda \ (University of Massachusetts, Amherst)
\\ {\footnotesize Stan Math, Stan}
\item Aki Vehtari \ (Aalto University) \\ {\footnotesize Stan Math,
    Stan, MatlabStan, RStan, Loo, BayesPlot}
\item Rayleigh Lei \ (University of Michigan)
\\ {\footnotesize Stan Math, Stan, RStan}
\item Sebastian Weber \ (Novartis Pharma)
\\ {\footnotesize Stan Math, Stan, RStan, RStanArm, BayesPlot}
\item Charles Margossian \ (Metrum LLC)
\\ {\footnotesize Stan Math, Stan}
\item Thel Seraphim \ (Columbia University)
\\ {\footnotesize Stan Math, Stan}
\item Vincent Picaud \ (CEA, France)
\\ {\footnotesize MathematicaStan}
\item Imad Ali \ (Columbia University)
\\ {\footnotesize RStan, RStanArm}
\item Sean Talts \ (Columbia University)
\\ {\footnotesize Stan Math, Stan, dev ops}
\item Ben Bales \ (University of California, Santa Barbara)
\\ {\footnotesize Stan Math}
\item Ari Hartikainen \ (Aalto University)
\\ {\footnotesize PyStan}
\item Matthijs V\'ak\'ar \ (University of Oxford)
\\ {\footnotesize Stan Math, Stan}

\end{itemize}

\subsection*{Development Team Alumni}

These are developers who have made important contributions in the
past, but are no longer contributing actively.

\begin{itemize}
\item Matt Hoffman \ (while at Columbia University)
\\ {\footnotesize Stan Math, Stan, CmdStan}
\item Michael Malecki \ (while at Columbia University)
\\ {\footnotesize software and graphical design}
\item Peter Li \   (while at Columbia University)
\\ {\footnotesize Stan Math, Stan}
\item Yuanjun Guo \ (while at Columbia University)
\\ {\footnotesize Stan}
\item Alp Kucukelbir \ (while at Columbia University)
\\ {\footnotesize Stan, CmdStan}
\item Dustin Tran \ (while at Columbia University)
\\ {\footnotesize Stan, CmdStan}
\end{itemize}
=======
% \vfill
>>>>>>> be996f38
<|MERGE_RESOLUTION|>--- conflicted
+++ resolved
@@ -29,20 +29,9 @@
 Copyright \copyright \ 2011--2018, Stan Development Team.
 \vspace*{28pt}
 \mbox{} \\
-<<<<<<< HEAD
 This document is distributed under the Creative Commons
 Attribution-NoDerivatives 4.0 International License (CC BY-ND 4.0).
 For full details, see
-\begin{center}
-\url{https://creativecommons.org/licenses/by-nd/4.0/legalcode}
-\end{center}
-The Stan logo is distributed under the Creative Commons
-Attribution-NoDerivatives 4.0 International License (CC BY-ND 4.0).
-For full details, see
-=======
-This document is distributed under the Creative Commons Attribution 4.0
-International License (CC BY-ND 4.0). 
->>>>>>> be996f38
 \begin{center}
 \url{https://creativecommons.org/licenses/by-nd/4.0/legalcode}
 \end{center}
@@ -52,97 +41,4 @@
 \vspace*{24pt}
 \mbox{ }
 \end{center}
-<<<<<<< HEAD
-% \vfill
-
-\newpage
-\section*{Stan Development Team}
-
-\subsection*{Currently Active Developers}
-
-This is the list of current developers in order of joining the
-development team (see the next section for former development team
-members).
-
-\begin{itemize}
-\item Andrew Gelman \ (Columbia University)
-\\ {\footnotesize Stan, RStan, RStanArm}
-\item Bob Carpenter \ (Columbia University) \\ {\footnotesize Stan
-    Math, Stan, CmdStan}
-\item Daniel Lee \   (Generable)
-\\ {\footnotesize Stan Math, Stan, CmdStan, RStan, PyStan, dev ops}
-\item Ben Goodrich \   (Columbia University)
-\\ {\footnotesize Stan Math, Stan, RStan, RStanArm}
-\item Michael Betancourt \ (University of Warwick) \\
-  {\footnotesize Stan Math, Stan, CmdStan}
-\item Marcus Brubaker \   (York University)
-\\ {\footnotesize Stan Math, Stan}
-\item Jiqiang Guo \   (NPD Group)
-\\ {\footnotesize Stan Math, Stan, RStan}
-\item Allen Riddell \   (Indiana University)
-\\ {\footnotesize PyStan, dev ops}
-\item Marco Inacio \   (University of S\~{a}o Paulo/UFSCar)
-\\ {\footnotesize Stan Math, Stan}
-\item Jeffrey Arnold \   (University of Washington)
-\\ {\footnotesize Emacs Mode, Pygments mode}
-\item Mitzi Morris \   (Consultant, New York)
-\\ {\footnotesize Stan Math, Stan, CmdStan, dev ops}
-\item Rob J.\ Goedman \ (Consultant, La Jolla, California)
-\\ {\footnotesize Stan, Stan.jl}
-\item Brian Lau \ (CNRS, Paris)
-\\ {\footnotesize MatlabStan}
-\item Rob Trangucci \   (Columbia University)
-\\ {\footnotesize Stan Math, Stan, RStan}
-\item Jonah Sol Gabry \ (Columbia University)
-\\ {\footnotesize RStan, RStanArm, ShinyStan, Loo, BayesPlot}
-\item Robert L. Grant \ (Consultant, London)
-\\ {\footnotesize StataStan}
-\item Krzysztof Sakrejda \ (University of Massachusetts, Amherst)
-\\ {\footnotesize Stan Math, Stan}
-\item Aki Vehtari \ (Aalto University) \\ {\footnotesize Stan Math,
-    Stan, MatlabStan, RStan, Loo, BayesPlot}
-\item Rayleigh Lei \ (University of Michigan)
-\\ {\footnotesize Stan Math, Stan, RStan}
-\item Sebastian Weber \ (Novartis Pharma)
-\\ {\footnotesize Stan Math, Stan, RStan, RStanArm, BayesPlot}
-\item Charles Margossian \ (Metrum LLC)
-\\ {\footnotesize Stan Math, Stan}
-\item Thel Seraphim \ (Columbia University)
-\\ {\footnotesize Stan Math, Stan}
-\item Vincent Picaud \ (CEA, France)
-\\ {\footnotesize MathematicaStan}
-\item Imad Ali \ (Columbia University)
-\\ {\footnotesize RStan, RStanArm}
-\item Sean Talts \ (Columbia University)
-\\ {\footnotesize Stan Math, Stan, dev ops}
-\item Ben Bales \ (University of California, Santa Barbara)
-\\ {\footnotesize Stan Math}
-\item Ari Hartikainen \ (Aalto University)
-\\ {\footnotesize PyStan}
-\item Matthijs V\'ak\'ar \ (University of Oxford)
-\\ {\footnotesize Stan Math, Stan}
-
-\end{itemize}
-
-\subsection*{Development Team Alumni}
-
-These are developers who have made important contributions in the
-past, but are no longer contributing actively.
-
-\begin{itemize}
-\item Matt Hoffman \ (while at Columbia University)
-\\ {\footnotesize Stan Math, Stan, CmdStan}
-\item Michael Malecki \ (while at Columbia University)
-\\ {\footnotesize software and graphical design}
-\item Peter Li \   (while at Columbia University)
-\\ {\footnotesize Stan Math, Stan}
-\item Yuanjun Guo \ (while at Columbia University)
-\\ {\footnotesize Stan}
-\item Alp Kucukelbir \ (while at Columbia University)
-\\ {\footnotesize Stan, CmdStan}
-\item Dustin Tran \ (while at Columbia University)
-\\ {\footnotesize Stan, CmdStan}
-\end{itemize}
-=======
-% \vfill
->>>>>>> be996f38
+% \vfill