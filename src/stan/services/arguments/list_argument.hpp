#ifndef STAN_SERVICES_ARGUMENTS_LIST_ARGUMENT_HPP
#define STAN_SERVICES_ARGUMENTS_LIST_ARGUMENT_HPP

#include <stan/services/arguments/valued_argument.hpp>
#include <stan/services/arguments/arg_fail.hpp>
#include <iostream>
#include <string>
#include <vector>

namespace stan {
  namespace services {

    class list_argument: public valued_argument {
    public:
      list_argument() {
        _value_type = "list element";
      }

      ~list_argument() {
        for (std::vector<argument*>::iterator it = _values.begin();
             it != _values.end(); ++it) {
          delete *it;
        }

        _values.clear();
      }

      void print(interface_callbacks::writer::base_writer& w,
                 int depth, const std::string prefix) {
        valued_argument::print(w, depth, prefix);
        _values.at(_cursor)->print(w, depth + 1, prefix);
      }

      void print_help(interface_callbacks::writer::base_writer& w,
                      int depth, bool recurse) {
        _default = _values.at(_default_cursor)->name();

        valued_argument::print_help(w, depth);

        if (recurse) {
          for (std::vector<argument*>::iterator it = _values.begin();
               it != _values.end(); ++it)
            (*it)->print_help(w, depth + 1, true);
        }
      }

<<<<<<< HEAD
      bool parse_args(std::vector<std::string>& args,
                      interface_callbacks::writer::base_writer& info,
                      interface_callbacks::writer::base_writer& err,
                      bool& help_flag) {

        if(args.size() == 0) return true;
=======
      bool parse_args(std::vector<std::string>& args, std::ostream* out,
                      std::ostream* err, bool& help_flag) {
        if (args.size() == 0)
          return true;
>>>>>>> 19c7ee66

        std::string name;
        std::string value;
        split_arg(args.back(), name, value);

<<<<<<< HEAD
        if(_name == "help") {
          print_help(info, 0, false);
          help_flag |= true;
          args.clear();
          return false;
        }
        else if(_name == "help-all") {
          print_help(info, 0, true);
=======
        if (_name == "help") {
          print_help(out, 0, false);
          help_flag |= true;
          args.clear();
          return false;
        } else if (_name == "help-all") {
          print_help(out, 0, true);
>>>>>>> 19c7ee66
          help_flag |= true;
          args.clear();
          return false;
        } else if (_name == name) {
          args.pop_back();

          bool good_arg = false;
          bool valid_arg = true;

          for (size_t i = 0; i < _values.size(); ++i) {
            if ( _values.at(i)->name() != value) continue;

            _cursor = i;
<<<<<<< HEAD
            valid_arg &= _values.at(_cursor)->parse_args(args, info, err, help_flag);
=======
            valid_arg
              &= _values.at(_cursor)->parse_args(args, out, err, help_flag);
>>>>>>> 19c7ee66
            good_arg = true;
            break;
          }

<<<<<<< HEAD
          if(!good_arg) {

            std::stringstream msg;
            msg << value << " is not a valid value for \"" << _name << "\"";
            err(msg.str());

            err(std::string(indent_width, ' ')
                + "Valid values:" + print_valid());

=======
          if (!good_arg) {
            if (err) {
              *err << value << " is not a valid value for \""
                   << _name << "\"" << std::endl;
              *err << std::string(indent_width, ' ')
                   << "Valid values:" << print_valid() << std::endl;
            }
>>>>>>> 19c7ee66
            args.clear();
          }
          return valid_arg && good_arg;
        }
        return true;
      }

<<<<<<< HEAD
      virtual void probe_args(argument* base_arg,
                              interface_callbacks::writer::base_writer& w) {

=======
      virtual void probe_args(argument* base_arg, std::stringstream& s) {
>>>>>>> 19c7ee66
        for (size_t i = 0; i < _values.size(); ++i) {
          _cursor = i;

          w("good");
          base_arg->print(w, 0, "");
          w();

          _values.at(i)->probe_args(base_arg, w);
        }

        _values.push_back(new arg_fail);
        _cursor = _values.size() - 1;
        
        w("bad");
        base_arg->print(w, 0, "");
        w();

        _values.pop_back();
        _cursor = _default_cursor;
      }

      void find_arg(std::string name,
                    std::string prefix,
                    std::vector<std::string>& valid_paths) {
        if (name == _name) {
          valid_paths.push_back(prefix + _name + "=<list_element>");
        }

        prefix += _name + "=";
        for (std::vector<argument*>::iterator it = _values.begin();
             it != _values.end(); ++it) {
          std::string value_prefix = prefix + (*it)->name() + " ";
          (*it)->find_arg(name, prefix, valid_paths);
        }
      }

      bool valid_value(std::string name) {
        for (std::vector<argument*>::iterator it = _values.begin();
             it != _values.end(); ++it)
          if (name == (*it)->name())
            return true;
        return false;
      }

      argument* arg(std::string name) {
        if (name == _values.at(_cursor)->name())
          return _values.at(_cursor);
        else
          return 0;
      }

      std::vector<argument*>& values() { return _values; }

      std::string value() { return _values.at(_cursor)->name(); }

      std::string print_value() { return _values.at(_cursor)->name(); }

      std::string print_valid() {
        std::string valid_values;

        std::vector<argument*>::iterator it = _values.begin();
        valid_values += " " + (*it)->name();
        ++it;

        for (; it != _values.end(); ++it)
          valid_values += ", " + (*it)->name();

        return valid_values;
      }

      bool is_default() { return _cursor == _default_cursor; }

    protected:
      int _cursor;
      int _default_cursor;

      std::vector<argument*> _values;
    };

  }  // services
}  // stan

#endif<|MERGE_RESOLUTION|>--- conflicted
+++ resolved
@@ -44,25 +44,18 @@
         }
       }
 
-<<<<<<< HEAD
+
       bool parse_args(std::vector<std::string>& args,
                       interface_callbacks::writer::base_writer& info,
                       interface_callbacks::writer::base_writer& err,
                       bool& help_flag) {
 
         if(args.size() == 0) return true;
-=======
-      bool parse_args(std::vector<std::string>& args, std::ostream* out,
-                      std::ostream* err, bool& help_flag) {
-        if (args.size() == 0)
-          return true;
->>>>>>> 19c7ee66
 
         std::string name;
         std::string value;
         split_arg(args.back(), name, value);
 
-<<<<<<< HEAD
         if(_name == "help") {
           print_help(info, 0, false);
           help_flag |= true;
@@ -71,15 +64,6 @@
         }
         else if(_name == "help-all") {
           print_help(info, 0, true);
-=======
-        if (_name == "help") {
-          print_help(out, 0, false);
-          help_flag |= true;
-          args.clear();
-          return false;
-        } else if (_name == "help-all") {
-          print_help(out, 0, true);
->>>>>>> 19c7ee66
           help_flag |= true;
           args.clear();
           return false;
@@ -93,17 +77,11 @@
             if ( _values.at(i)->name() != value) continue;
 
             _cursor = i;
-<<<<<<< HEAD
             valid_arg &= _values.at(_cursor)->parse_args(args, info, err, help_flag);
-=======
-            valid_arg
-              &= _values.at(_cursor)->parse_args(args, out, err, help_flag);
->>>>>>> 19c7ee66
             good_arg = true;
             break;
           }
 
-<<<<<<< HEAD
           if(!good_arg) {
 
             std::stringstream msg;
@@ -113,15 +91,6 @@
             err(std::string(indent_width, ' ')
                 + "Valid values:" + print_valid());
 
-=======
-          if (!good_arg) {
-            if (err) {
-              *err << value << " is not a valid value for \""
-                   << _name << "\"" << std::endl;
-              *err << std::string(indent_width, ' ')
-                   << "Valid values:" << print_valid() << std::endl;
-            }
->>>>>>> 19c7ee66
             args.clear();
           }
           return valid_arg && good_arg;
@@ -129,13 +98,9 @@
         return true;
       }
 
-<<<<<<< HEAD
       virtual void probe_args(argument* base_arg,
                               interface_callbacks::writer::base_writer& w) {
 
-=======
-      virtual void probe_args(argument* base_arg, std::stringstream& s) {
->>>>>>> 19c7ee66
         for (size_t i = 0; i < _values.size(); ++i) {
           _cursor = i;
 
