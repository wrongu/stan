--- conflicted
+++ resolved
@@ -30,20 +30,6 @@
     if (this->adapt_flag_) {
       this->stepsize_adaptation_.learn_stepsize(this->nom_epsilon_,
                                                 s.accept_stat());
-
-<<<<<<< HEAD
-      bool update;
-      if (this -> use_cross_chain_adapt()) {
-        this -> add_cross_chain_sample(s.log_prob());
-        update = this -> cross_chain_adaptation(logger);
-        if (this -> is_cross_chain_adapted()) {
-          update = false;
-        }
-      } else {
-        update = this->var_adaptation_.learn_variance(this->z_.inv_e_metric_,
-                                                      this->z_.q);
-      }
-=======
       
       if (this -> use_cross_chain_adapt()) {
         this -> add_cross_chain_sample(s.log_prob());
@@ -51,19 +37,10 @@
         if (this -> is_cross_chain_adapted()) {
           update = false;
         }
->>>>>>> 91f2b6e1
 
         if (update) {
           this->init_stepsize(logger);
 
-<<<<<<< HEAD
-        this->stepsize_adaptation_.set_mu(log(10 * this->nom_epsilon_));
-        this->stepsize_adaptation_.restart();
-
-        if (this -> use_cross_chain_adapt()) {
-          this->set_cross_chain_stepsize();          
-        }
-=======
           this->stepsize_adaptation_.set_mu(log(10 * this->nom_epsilon_));
           this->stepsize_adaptation_.restart();
 
@@ -78,7 +55,6 @@
           this->stepsize_adaptation_.set_mu(log(10 * this->nom_epsilon_));
           this->stepsize_adaptation_.restart();
         }
->>>>>>> 91f2b6e1
       }
     }
     return s;
