--- conflicted
+++ resolved
@@ -37,22 +37,6 @@
       : base_hamiltonian<softabs_metric<Model, BaseRNG>, Model, softabs_point,
                          BaseRNG>(model) {}
 
-<<<<<<< HEAD
-  inline double T(softabs_point& z) {
-    return this->tau(z) + 0.5 * z.log_det_metric;
-  }
-
-  inline double tau(softabs_point& z) final {
-    Eigen::VectorXd Qp = z.eigen_deco.eigenvectors().transpose() * z.p;
-    return 0.5 * Qp.transpose() * z.softabs_lambda_inv.cwiseProduct(Qp);
-  }
-
-  inline double phi(softabs_point& z) {
-    return this->V(z) + 0.5 * z.log_det_metric;
-  }
-
-  inline double dG_dt(softabs_point& z, callbacks::logger& logger) {
-=======
   inline auto T(softabs_point& z) {
     return this->tau(z) + 0.5 * z.log_det_metric;
   }
@@ -67,17 +51,12 @@
   }
 
   inline auto dG_dt(softabs_point& z, callbacks::logger& logger) {
->>>>>>> 1c6e8e0c
     return 2 * T(z) - z.q.dot(dtau_dq(z, logger) + dphi_dq(z, logger));
   }
 
   inline Eigen::VectorXd dtau_dq(softabs_point& z, callbacks::logger& logger) {
-<<<<<<< HEAD
-    Eigen::VectorXd a = z.softabs_lambda_inv.cwiseProduct(
-=======
     // inline auto here builds up an eigen expression
     auto a = z.softabs_lambda_inv.cwiseProduct(
->>>>>>> 1c6e8e0c
         z.eigen_deco.eigenvectors().transpose() * z.p);
     auto A = a.asDiagonal() * z.eigen_deco.eigenvectors().transpose();
     auto B = z.pseudo_j.selfadjointView<Eigen::Lower>() * A;
