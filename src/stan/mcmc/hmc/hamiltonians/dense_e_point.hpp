--- conflicted
+++ resolved
@@ -23,17 +23,6 @@
         fast_matrix_copy_<double>(mInv, z.mInv);
       }
 
-<<<<<<< HEAD
-      /**
-       * @tparam Writer An implementation of
-       *                    src/stan/interface_callbacks/writer/base_writer.hpp
-       * @param writer Writer callback
-       */
-      template <class Writer>
-      void write_metric(Writer& writer) {
-        writer("# Dense Euclidean metric");
-        writer("# M_inv", mInv.data(), mInv.rows(), mInv.cols());
-=======
       void
       write_metric(stan::interface_callbacks::writer::base_writer& writer) {
         writer("Elements of inverse mass matrix:");
@@ -45,7 +34,6 @@
             mInv_ss << ", " << mInv(i, j);
           writer(mInv_ss.str());
         }
->>>>>>> 6796c997
       }
     };
 
