#ifndef STAN__PROB__DISTRIBUTIONS__UNIVARIATE__DISCRETE__BETA_BINOMIAL_HPP
#define STAN__PROB__DISTRIBUTIONS__UNIVARIATE__DISCRETE__BETA_BINOMIAL_HPP

#include <stan/agrad/partials_vari.hpp>
#include <stan/error_handling/scalar/check_consistent_sizes.hpp>
#include <stan/error_handling/scalar/check_nonnegative.hpp>
#include <stan/error_handling/scalar/check_positive_finite.hpp>
#include <stan/math/constants.hpp>
#include <stan/math/functions/binomial_coefficient_log.hpp>
#include <stan/math/functions/lbeta.hpp>
#include <stan/math/functions/digamma.hpp>
#include <stan/math/functions/lbeta.hpp>
#include <stan/math/functions/lgamma.hpp>
#include <stan/math/functions/binomial_coefficient_log.hpp>
#include <stan/math/functions/value_of.hpp>
#include <stan/meta/traits.hpp>
#include <stan/prob/traits.hpp>
#include <stan/prob/constants.hpp>
<<<<<<< HEAD

#include <stan/prob/internal_math/math/F32.hpp>
#include <stan/prob/internal_math/math/grad_F32.hpp>
=======
#include <stan/prob/distributions/univariate/discrete/binomial.hpp>
#include <stan/prob/distributions/univariate/continuous/beta.hpp>
#include <stan/prob/internal_math.hpp>

>>>>>>> 616f9a5d

namespace stan {
  
  namespace prob {

    // BetaBinomial(n|alpha,beta) [alpha > 0;  beta > 0;  n >= 0]
    template <bool propto,
              typename T_n, typename T_N,
              typename T_size1, typename T_size2>
    typename return_type<T_size1,T_size2>::type
    beta_binomial_log(const T_n& n, 
                      const T_N& N, 
                      const T_size1& alpha, 
                      const T_size2& beta) {
<<<<<<< HEAD
      static const char* function = "stan::prob::beta_binomial_log(%1%)";
      typedef typename stan::partials_return_type<T_size1,T_size2>::type
        T_partials_return;
=======
      static const std::string function("stan::prob::beta_binomial_log");
>>>>>>> 616f9a5d

      using stan::error_handling::check_positive_finite;
      using stan::error_handling::check_nonnegative;
      using stan::math::value_of;
      using stan::error_handling::check_consistent_sizes;
      using stan::prob::include_summand;

      // check if any vectors are zero length
      if (!(stan::length(n)
            && stan::length(N)
            && stan::length(alpha)
            && stan::length(beta)))
        return 0.0;
      
<<<<<<< HEAD
      T_partials_return logp(0.0);
      check_nonnegative(function, N, "Population size parameter", &logp);
      check_positive_finite(function, alpha, 
                            "First prior sample size parameter", 
                            &logp);
      check_positive_finite(function, beta, 
                            "Second prior sample size parameter",  
                            &logp);
=======
      double logp(0.0);
      check_nonnegative(function, "Population size parameter", N);
      check_positive_finite(function, "First prior sample size parameter", alpha);
      check_positive_finite(function, "Second prior sample size parameter", beta);
>>>>>>> 616f9a5d
      check_consistent_sizes(function,
                             "Successes variable", n,
                             "Population size parameter", N,
                             "First prior sample size parameter", alpha,
                             "Second prior sample size parameter", beta);

      // check if no variables are involved and prop-to
      if (!include_summand<propto,T_size1,T_size2>::value)
        return 0.0;

      agrad::OperandsAndPartials<T_size1,T_size2> 
        operands_and_partials(alpha,beta);

      VectorView<const T_n> n_vec(n);
      VectorView<const T_N> N_vec(N);
      VectorView<const T_size1> alpha_vec(alpha);
      VectorView<const T_size2> beta_vec(beta);
      size_t size = max_size(n, N, alpha, beta);
      
      for (size_t i = 0; i < size; i++) {
        if (n_vec[i] < 0 || n_vec[i] > N_vec[i])
          return operands_and_partials.to_var(LOG_ZERO,alpha,beta);
      }
      
      using stan::math::lbeta;
      using stan::math::binomial_coefficient_log;
<<<<<<< HEAD
      using stan::math::digamma;

      VectorBuilder<include_summand<propto>::value,
                    T_partials_return, T_n, T_N>
=======
      using boost::math::digamma;

      DoubleVectorView<include_summand<propto>::value,
                       is_vector<T_n>::value || is_vector<T_N>::value> 
>>>>>>> 616f9a5d
        normalizing_constant(max_size(N,n));
      for (size_t i = 0; i < max_size(N,n); i++)
        if (include_summand<propto>::value)
          normalizing_constant[i] 
            = binomial_coefficient_log(N_vec[i],n_vec[i]);
      
<<<<<<< HEAD
      VectorBuilder<include_summand<propto,T_size1,T_size2>::value,
                    T_partials_return, T_n, T_N, T_size1, T_size2>
=======
      DoubleVectorView<include_summand<propto,T_size1,T_size2>::value,
                       is_vector<T_n>::value || is_vector<T_N>::value 
                       || is_vector<T_size1>::value || is_vector<T_size2>::value>
>>>>>>> 616f9a5d
        lbeta_numerator(size);
      for (size_t i = 0; i < size; i++)
        if (include_summand<propto,T_size1,T_size2>::value)
          lbeta_numerator[i] = lbeta(n_vec[i] + value_of(alpha_vec[i]),
                                     N_vec[i] - n_vec[i] 
                                     + value_of(beta_vec[i]));
<<<<<<< HEAD

      VectorBuilder<include_summand<propto,T_size1,T_size2>::value,
                    T_partials_return, T_size1, T_size2>
=======
      DoubleVectorView<include_summand<propto,T_size1,T_size2>::value,
                       is_vector<T_size1>::value || is_vector<T_size2>::value>
>>>>>>> 616f9a5d
        lbeta_denominator(max_size(alpha,beta));
      for (size_t i = 0; i < max_size(alpha,beta); i++)
        if (include_summand<propto,T_size1,T_size2>::value)
          lbeta_denominator[i] = lbeta(value_of(alpha_vec[i]), 
                                       value_of(beta_vec[i]));
      
<<<<<<< HEAD
      VectorBuilder<!is_constant_struct<T_size1>::value,
                    T_partials_return, T_n, T_size1>
=======
      DoubleVectorView<!is_constant_struct<T_size1>::value,
                       is_vector<T_n>::value || is_vector<T_size1>::value> 
>>>>>>> 616f9a5d
        digamma_n_plus_alpha(max_size(n,alpha));
      for (size_t i = 0; i < max_size(n,alpha); i++)
        if (!is_constant_struct<T_size1>::value)
          digamma_n_plus_alpha[i] 
            = digamma(n_vec[i] + value_of(alpha_vec[i]));
<<<<<<< HEAD

      VectorBuilder<contains_nonconstant_struct<T_size1,T_size2>::value,
                    T_partials_return, T_N, T_size1, T_size2>
        digamma_N_plus_alpha_plus_beta(max_size(N,alpha,beta));
      for (size_t i = 0; i < max_size(N,alpha,beta); i++)
        if (contains_nonconstant_struct<T_size1,T_size2>::value)
          digamma_N_plus_alpha_plus_beta[i] 
            = digamma(N_vec[i] + value_of(alpha_vec[i]) 
                      + value_of(beta_vec[i]));

      VectorBuilder<contains_nonconstant_struct<T_size1,T_size2>::value,
                    T_partials_return, T_size1, T_size2>
        digamma_alpha_plus_beta(max_size(alpha,beta));
      for (size_t i = 0; i < max_size(alpha,beta); i++)
        if (contains_nonconstant_struct<T_size1,T_size2>::value)
          digamma_alpha_plus_beta[i] 
            = digamma(value_of(alpha_vec[i]) + value_of(beta_vec[i]));

      VectorBuilder<!is_constant_struct<T_size1>::value,
                    T_partials_return, T_size1> digamma_alpha(length(alpha));
      for (size_t i = 0; i < length(alpha); i++)
        if (!is_constant_struct<T_size1>::value)
          digamma_alpha[i] = digamma(value_of(alpha_vec[i]));

      VectorBuilder<!is_constant_struct<T_size2>::value, 
                    T_partials_return, T_size2>
=======

      DoubleVectorView<!is_constant_struct<T_size1>::value
                       || !is_constant_struct<T_size2>::value,
                       is_vector<T_N>::value 
                       || is_vector<T_size1>::value 
                       || is_vector<T_size1>::value> 
        digamma_N_plus_alpha_plus_beta(max_size(N,alpha,beta));
      for (size_t i = 0; i < max_size(N,alpha,beta); i++)
        if (!is_constant_struct<T_size1>::value 
            || !is_constant_struct<T_size2>::value)
          digamma_N_plus_alpha_plus_beta[i] 
            = digamma(N_vec[i] + value_of(alpha_vec[i]) + value_of(beta_vec[i]));

      DoubleVectorView<!is_constant_struct<T_size1>::value
                       || !is_constant_struct<T_size2>::value,
                       is_vector<T_size1>::value
                       || is_vector<T_size1>::value> 
        digamma_alpha_plus_beta(max_size(alpha,beta));
      for (size_t i = 0; i < max_size(alpha,beta); i++)
        if (!is_constant_struct<T_size1>::value 
            || !is_constant_struct<T_size2>::value)
          digamma_alpha_plus_beta[i] 
            = digamma(value_of(alpha_vec[i]) + value_of(beta_vec[i]));

      DoubleVectorView<!is_constant_struct<T_size1>::value, 
                       is_vector<T_size1>::value>
        digamma_alpha(length(alpha));
      for (size_t i = 0; i < length(alpha); i++)
        if (!is_constant_struct<T_size1>::value)
          digamma_alpha[i] = digamma(value_of(alpha_vec[i]));

      DoubleVectorView<!is_constant_struct<T_size2>::value, 
                       is_vector<T_size2>::value>
>>>>>>> 616f9a5d
        digamma_beta(length(beta));
      for (size_t i = 0; i < length(beta); i++)
        if (!is_constant_struct<T_size2>::value)
          digamma_beta[i] = digamma(value_of(beta_vec[i]));

<<<<<<< HEAD
=======
      agrad::OperandsAndPartials<T_n,T_N,T_size1,T_size2> 
        operands_and_partials(n,N,alpha,beta);
>>>>>>> 616f9a5d
      for (size_t i = 0; i < size; i++) {
        if (include_summand<propto>::value)
          logp += normalizing_constant[i];
        if (include_summand<propto,T_size1,T_size2>::value)
<<<<<<< HEAD
          logp += lbeta_numerator[i] - lbeta_denominator[i];
        
        if (!is_constant_struct<T_size1>::value)
          operands_and_partials.d_x1[i] 
=======
          logp += lbeta_numerator[i] 
            - lbeta_denominator[i];
        
        if (!is_constant_struct<T_size1>::value)
          operands_and_partials.d_x3[i] 
>>>>>>> 616f9a5d
            += digamma_n_plus_alpha[i]
            - digamma_N_plus_alpha_plus_beta[i]
            + digamma_alpha_plus_beta[i]
            - digamma_alpha[i];
        if (!is_constant_struct<T_size2>::value)
<<<<<<< HEAD
          operands_and_partials.d_x2[i] 
=======
          operands_and_partials.d_x4[i] 
>>>>>>> 616f9a5d
            += digamma(value_of(N_vec[i]-n_vec[i]+beta_vec[i]))
            - digamma_N_plus_alpha_plus_beta[i]
            + digamma_alpha_plus_beta[i]
            - digamma_beta[i];
      }
<<<<<<< HEAD
      return operands_and_partials.to_var(logp,alpha,beta);
=======
      return operands_and_partials.to_var(logp);
>>>>>>> 616f9a5d
    }

    template <typename T_n,
              typename T_N,
              typename T_size1,
              typename T_size2>
    typename return_type<T_size1,T_size2>::type
    beta_binomial_log(const T_n& n, const T_N& N, 
                      const T_size1& alpha, const T_size2& beta) {
      return beta_binomial_log<false>(n,N,alpha,beta);
    }

    // Beta-Binomial CDF
    template <typename T_n, typename T_N, 
              typename T_size1, typename T_size2>
    typename return_type<T_size1,T_size2>::type
    beta_binomial_cdf(const T_n& n, const T_N& N, const T_size1& alpha, 
                      const T_size2& beta) {
<<<<<<< HEAD
          
      static const char* function = "stan::prob::beta_binomial_cdf(%1%)";
      typedef typename stan::partials_return_type<T_n,T_N,T_size1,
                                                  T_size2>::type
        T_partials_return;

      using stan::math::check_positive_finite;
      using stan::math::check_nonnegative;
      using stan::math::value_of;
      using stan::math::check_consistent_sizes;
      using stan::prob::include_summand;
          
      // Ensure non-zero argument lengths
      if (!(stan::length(n) && stan::length(N) && stan::length(alpha) 
            && stan::length(beta)))
        return 1.0;
          
      T_partials_return P(1.0);
          
      // Validate arguments
      check_nonnegative(function, N, "Population size parameter", &P);
      check_positive_finite(function, alpha, "First prior sample size parameter",
                            &P);
      check_positive_finite(function, beta, "Second prior sample size parameter",
                            &P);
      check_consistent_sizes(function,
                             n, N, alpha, beta,
                             "Successes variable",
                             "Population size parameter",
                             "First prior sample size parameter",
                             "Second prior sample size parameter",
                             &P);

      // Wrap arguments in vector views
      VectorView<const T_n> n_vec(n);
      VectorView<const T_N> N_vec(N);
      VectorView<const T_size1> alpha_vec(alpha);
      VectorView<const T_size2> beta_vec(beta);
      size_t size = max_size(n, N, alpha, beta);
          
      // Compute vectorized CDF and gradient
      using stan::math::lgamma;
      using stan::math::lbeta;
      using stan::math::digamma;
      using std::exp;

=======
          
      static const std::string function("stan::prob::beta_binomial_cdf");
          
      using stan::error_handling::check_positive_finite;
      using stan::error_handling::check_nonnegative;
      using stan::math::value_of;
      using stan::error_handling::check_consistent_sizes;
      using stan::prob::include_summand;
          
      // Ensure non-zero argument lengths
      if (!(stan::length(n) && stan::length(N) && stan::length(alpha) 
            && stan::length(beta)))
        return 1.0;
          
      double P(1.0);
          
      // Validate arguments
      check_nonnegative(function, "Population size parameter", N);
      check_positive_finite(function, "First prior sample size parameter", alpha);
      check_positive_finite(function, "Second prior sample size parameter", beta);
      check_consistent_sizes(function,                           
                             "Successes variable", n, 
                             "Population size parameter", N, 
                             "First prior sample size parameter", alpha, 
                             "Second prior sample size parameter", beta);

      // Wrap arguments in vector views
      VectorView<const T_n> n_vec(n);
      VectorView<const T_N> N_vec(N);
      VectorView<const T_size1> alpha_vec(alpha);
      VectorView<const T_size2> beta_vec(beta);
      size_t size = max_size(n, N, alpha, beta);
          
      // Compute vectorized CDF and gradient
      using boost::math::lgamma;
      using boost::math::digamma;

>>>>>>> 616f9a5d
      agrad::OperandsAndPartials<T_size1, T_size2> 
        operands_and_partials(alpha, beta);
          
      // Explicit return for extreme values
      // The gradients are technically ill-defined, but treated as zero
      for (size_t i = 0; i < stan::length(n); i++) {
        if (value_of(n_vec[i]) <= 0) 
<<<<<<< HEAD
          return operands_and_partials.to_var(0.0,alpha,beta);
=======
          return operands_and_partials.to_var(0.0);
>>>>>>> 616f9a5d
      }
          
      for (size_t i = 0; i < size; i++) {
        // Explicit results for extreme values
        // The gradients are technically ill-defined, but treated as zero
        if (value_of(n_vec[i]) >= value_of(N_vec[i])) {
          continue;
        }
              
<<<<<<< HEAD
        const T_partials_return n_dbl = value_of(n_vec[i]);
        const T_partials_return N_dbl = value_of(N_vec[i]);
        const T_partials_return alpha_dbl = value_of(alpha_vec[i]);
        const T_partials_return beta_dbl = value_of(beta_vec[i]);
              
        const T_partials_return mu = alpha_dbl + n_dbl + 1;
        const T_partials_return nu = beta_dbl + N_dbl - n_dbl - 1;
              
        const T_partials_return F = stan::math::F32((T_partials_return)1, mu, 
                                                    -N_dbl + n_dbl + 1,
                                                    n_dbl + 2, 1 - nu, 
                                                    (T_partials_return)1);
              
        T_partials_return C = lgamma(nu) - lgamma(N_dbl - n_dbl);
        C += lgamma(mu) - lgamma(n_dbl + 2);
        C += lgamma(N_dbl + 2) - lgamma(N_dbl + alpha_dbl + beta_dbl);
        C = exp(C);
                
        C *= F / exp(lbeta(alpha_dbl, beta_dbl));
        C /= N_dbl + 1;
              
        const T_partials_return Pi = 1 - C;
              
        P *= Pi;
              
        T_partials_return dF[6];
        T_partials_return digammaOne = 0;
        T_partials_return digammaTwo = 0;
              
        if (contains_nonconstant_struct<T_size1,T_size2>::value) {
          digammaOne = digamma(mu + nu);
          digammaTwo = digamma(alpha_dbl + beta_dbl);
          stan::math::grad_F32(dF, (T_partials_return)1, mu, -N_dbl + n_dbl + 1,
                              n_dbl + 2,
                              1 - nu, (T_partials_return)1);
        }
        if (!is_constant_struct<T_size1>::value) {
          const T_partials_return g 
=======
        const double n_dbl = value_of(n_vec[i]);
        const double N_dbl = value_of(N_vec[i]);
        const double alpha_dbl = value_of(alpha_vec[i]);
        const double beta_dbl = value_of(beta_vec[i]);
              
        const double mu = alpha_dbl + n_dbl + 1;
        const double nu = beta_dbl + N_dbl - n_dbl - 1;
              
        const double F = stan::math::F32(1, mu, -N_dbl + n_dbl + 1, n_dbl + 2, 
                                         1 - nu, 1);
              
        double C = lgamma(nu) - lgamma(N_dbl - n_dbl);
        C += lgamma(mu) - lgamma(n_dbl + 2);
        C += lgamma(N_dbl + 2) - lgamma(N_dbl + alpha_dbl + beta_dbl);
        C = std::exp(C);
                
        C *= F / boost::math::beta(alpha_dbl, beta_dbl);
        C /= N_dbl + 1;
              
        const double Pi = 1 - C;
              
        P *= Pi;
              
        double dF[6];
        double digammaOne = 0;
        double digammaTwo = 0;
              
        if ( (!is_constant_struct<T_size1>::value) 
             || (!is_constant_struct<T_size2>::value) ) {
          digammaOne = digamma(mu + nu);
          digammaTwo = digamma(alpha_dbl + beta_dbl);
          stan::math::gradF32(dF, 1, mu, -N_dbl + n_dbl + 1, n_dbl + 2,
                              1 - nu, 1);
        }
        if (!is_constant_struct<T_size1>::value) {
          const double g 
>>>>>>> 616f9a5d
            = - C * (digamma(mu) - digammaOne + dF[1] / F
                     - digamma(alpha_dbl) + digammaTwo);
          operands_and_partials.d_x1[i] 
            += g / Pi;
        }
        if (!is_constant_struct<T_size2>::value) {
<<<<<<< HEAD
          const T_partials_return g 
=======
          const double g 
>>>>>>> 616f9a5d
            = - C * (digamma(nu) - digammaOne - dF[4] / F - digamma(beta_dbl) 
                     + digammaTwo);
          operands_and_partials.d_x2[i] 
            += g / Pi;
        }
      }
          
      if (!is_constant_struct<T_size1>::value)
        for(size_t i = 0; i < stan::length(alpha); ++i)
          operands_and_partials.d_x1[i] *= P;
      if (!is_constant_struct<T_size2>::value)
        for(size_t i = 0; i < stan::length(beta); ++i)
          operands_and_partials.d_x2[i] *= P;
          
<<<<<<< HEAD
      return operands_and_partials.to_var(P,alpha,beta);
=======
      return operands_and_partials.to_var(P);
>>>>>>> 616f9a5d
    }

    template <typename T_n, typename T_N, 
              typename T_size1, typename T_size2>
    typename return_type<T_size1,T_size2>::type
    beta_binomial_cdf_log(const T_n& n, const T_N& N, const T_size1& alpha, 
                          const T_size2& beta) {
<<<<<<< HEAD
          
      static const char* function = "stan::prob::beta_binomial_cdf_log(%1%)";
      typedef typename stan::partials_return_type<T_n,T_N,T_size1,
                                                  T_size2>::type 
        T_partials_return;

      using stan::math::check_positive_finite;
      using stan::math::check_nonnegative;
      using stan::math::value_of;
      using stan::math::check_consistent_sizes;
      using stan::prob::include_summand;
          
      // Ensure non-zero argument lengths
      if (!(stan::length(n) && stan::length(N) && stan::length(alpha) 
            && stan::length(beta)))
        return 0.0;
          
      T_partials_return P(0.0);
          
      // Validate arguments
      check_nonnegative(function, N, "Population size parameter", &P);
      check_positive_finite(function, alpha, "First prior sample size parameter",
                            &P);
      check_positive_finite(function, beta, "Second prior sample size parameter",
                            &P);
      check_consistent_sizes(function,
                             n, N, alpha, beta,
                             "Successes variable",
                             "Population size parameter",
                             "First prior sample size parameter",
                             "Second prior sample size parameter",
                             &P);

      // Wrap arguments in vector views
      VectorView<const T_n> n_vec(n);
      VectorView<const T_N> N_vec(N);
      VectorView<const T_size1> alpha_vec(alpha);
      VectorView<const T_size2> beta_vec(beta);
      size_t size = max_size(n, N, alpha, beta);
          
      // Compute vectorized cdf_log and gradient
      using stan::math::lgamma;
      using stan::math::digamma;
      using stan::math::lbeta;
      using std::exp;

      agrad::OperandsAndPartials<T_size1, T_size2> 
        operands_and_partials(alpha, beta);
          
=======
          
      static const std::string function("stan::prob::beta_binomial_cdf_log");
          
      using stan::error_handling::check_positive_finite;
      using stan::error_handling::check_nonnegative;
      using stan::math::value_of;
      using stan::error_handling::check_consistent_sizes;
      using stan::prob::include_summand;
          
      // Ensure non-zero argument lengths
      if (!(stan::length(n) && stan::length(N) && stan::length(alpha) 
            && stan::length(beta)))
        return 0.0;
          
      double P(0.0);
          
      // Validate arguments
      check_nonnegative(function, "Population size parameter", N);
      check_positive_finite(function, "First prior sample size parameter", alpha);
      check_positive_finite(function, "Second prior sample size parameter", beta);
      check_consistent_sizes(function,                           
                             "Successes variable", n, 
                             "Population size parameter", N, 
                             "First prior sample size parameter", alpha, 
                             "Second prior sample size parameter", beta);

      // Wrap arguments in vector views
      VectorView<const T_n> n_vec(n);
      VectorView<const T_N> N_vec(N);
      VectorView<const T_size1> alpha_vec(alpha);
      VectorView<const T_size2> beta_vec(beta);
      size_t size = max_size(n, N, alpha, beta);
          
      // Compute vectorized cdf_log and gradient
      using boost::math::lgamma;
      using boost::math::digamma;

      agrad::OperandsAndPartials<T_size1, T_size2> 
        operands_and_partials(alpha, beta);
          
>>>>>>> 616f9a5d
      // Explicit return for extreme values
      // The gradients are technically ill-defined, but treated as neg infinity
      for (size_t i = 0; i < stan::length(n); i++) {
        if (value_of(n_vec[i]) <= 0) 
<<<<<<< HEAD
          return operands_and_partials.to_var(stan::math::negative_infinity(),
                                              alpha,beta);
=======
          return operands_and_partials.to_var(stan::math::negative_infinity());
>>>>>>> 616f9a5d
      }
          
      for (size_t i = 0; i < size; i++) {
        // Explicit results for extreme values
        // The gradients are technically ill-defined, but treated as zero
        if (value_of(n_vec[i]) >= value_of(N_vec[i])) {
          continue;
        }
              
<<<<<<< HEAD
        const T_partials_return n_dbl = value_of(n_vec[i]);
        const T_partials_return N_dbl = value_of(N_vec[i]);
        const T_partials_return alpha_dbl = value_of(alpha_vec[i]);
        const T_partials_return beta_dbl = value_of(beta_vec[i]);
              
        const T_partials_return mu = alpha_dbl + n_dbl + 1;
        const T_partials_return nu = beta_dbl + N_dbl - n_dbl - 1;
              
        const T_partials_return F = stan::math::F32((T_partials_return)1, mu,
                                                    -N_dbl + n_dbl + 1, 
                                                    n_dbl + 2, 1 - nu,
                                                    (T_partials_return)1);
              
        T_partials_return C = lgamma(nu) - lgamma(N_dbl - n_dbl);
        C += lgamma(mu) - lgamma(n_dbl + 2);
        C += lgamma(N_dbl + 2) - lgamma(N_dbl + alpha_dbl + beta_dbl);
        C = exp(C);
                
        C *= F / exp(lbeta(alpha_dbl, beta_dbl));
        C /= N_dbl + 1;
              
        const T_partials_return Pi = 1 - C;
              
        P += log(Pi);
              
        T_partials_return dF[6];
        T_partials_return digammaOne = 0;
        T_partials_return digammaTwo = 0;
              
        if (contains_nonconstant_struct<T_size1,T_size2>::value) {
          digammaOne = digamma(mu + nu);
          digammaTwo = digamma(alpha_dbl + beta_dbl);
          stan::math::grad_F32(dF, (T_partials_return)1, mu, -N_dbl + n_dbl + 1, 
                              n_dbl + 2, 1 - nu, (T_partials_return)1);
        }
        if (!is_constant_struct<T_size1>::value) {
          const T_partials_return g 
=======
        const double n_dbl = value_of(n_vec[i]);
        const double N_dbl = value_of(N_vec[i]);
        const double alpha_dbl = value_of(alpha_vec[i]);
        const double beta_dbl = value_of(beta_vec[i]);
              
        const double mu = alpha_dbl + n_dbl + 1;
        const double nu = beta_dbl + N_dbl - n_dbl - 1;
              
        const double F = stan::math::F32(1, mu, -N_dbl + n_dbl + 1, n_dbl + 2, 
                                         1 - nu, 1);
              
        double C = lgamma(nu) - lgamma(N_dbl - n_dbl);
        C += lgamma(mu) - lgamma(n_dbl + 2);
        C += lgamma(N_dbl + 2) - lgamma(N_dbl + alpha_dbl + beta_dbl);
        C = std::exp(C);
                
        C *= F / boost::math::beta(alpha_dbl, beta_dbl);
        C /= N_dbl + 1;
              
        const double Pi = 1 - C;
              
        P += log(Pi);
              
        double dF[6];
        double digammaOne = 0;
        double digammaTwo = 0;
              
        if ( (!is_constant_struct<T_size1>::value) 
             || (!is_constant_struct<T_size2>::value) ) {
          digammaOne = digamma(mu + nu);
          digammaTwo = digamma(alpha_dbl + beta_dbl);
          stan::math::gradF32(dF, 1, mu, -N_dbl + n_dbl + 1, n_dbl + 2,
                              1 - nu, 1);
        }
        if (!is_constant_struct<T_size1>::value) {
          const double g 
>>>>>>> 616f9a5d
            = - C * (digamma(mu) - digammaOne + dF[1] / F
                     - digamma(alpha_dbl) + digammaTwo);
          operands_and_partials.d_x1[i] += g / Pi;
        }
        if (!is_constant_struct<T_size2>::value) {
<<<<<<< HEAD
          const T_partials_return g 
=======
          const double g 
>>>>>>> 616f9a5d
            = - C * (digamma(nu) - digammaOne - dF[4] / F - digamma(beta_dbl) 
                     + digammaTwo);
          operands_and_partials.d_x2[i] += g / Pi;
        }
      }
          
<<<<<<< HEAD
      return operands_and_partials.to_var(P,alpha,beta);
=======
      return operands_and_partials.to_var(P);
>>>>>>> 616f9a5d
    }
      
    template <typename T_n, typename T_N, 
              typename T_size1, typename T_size2>
    typename return_type<T_size1,T_size2>::type
    beta_binomial_ccdf_log(const T_n& n, const T_N& N, const T_size1& alpha, 
                           const T_size2& beta) {
<<<<<<< HEAD
          
      static const char* function = "stan::prob::beta_binomial_ccdf_log(%1%)";
      typedef typename stan::partials_return_type<T_n,T_N,T_size1,
                                                  T_size2>::type 
        T_partials_return;

      using stan::math::check_positive_finite;
      using stan::math::check_nonnegative;
      using stan::math::value_of;
      using stan::math::check_consistent_sizes;
      using stan::prob::include_summand;
          
      // Ensure non-zero argument lengths
      if (!(stan::length(n) && stan::length(N) && stan::length(alpha) 
            && stan::length(beta)))
        return 0.0;
          
      T_partials_return P(0.0);
          
      // Validate arguments
      check_nonnegative(function, N, "Population size parameter", &P);
      check_positive_finite(function, alpha, "First prior sample size parameter",
                            &P);
      check_positive_finite(function, beta, "Second prior sample size parameter",
                            &P);
      check_consistent_sizes(function,
                             n, N, alpha, beta,
                             "Successes variable",
                             "Population size parameter",
                             "First prior sample size parameter",
                             "Second prior sample size parameter",
                             &P);

      // Wrap arguments in vector views
      VectorView<const T_n> n_vec(n);
      VectorView<const T_N> N_vec(N);
      VectorView<const T_size1> alpha_vec(alpha);
      VectorView<const T_size2> beta_vec(beta);
      size_t size = max_size(n, N, alpha, beta);
          
      // Compute vectorized cdf_log and gradient
      using stan::math::lgamma;
      using stan::math::lbeta;
      using stan::math::digamma;
      using std::exp;

      agrad::OperandsAndPartials<T_size1, T_size2> 
        operands_and_partials(alpha, beta);
          
=======
          
      static const std::string function("stan::prob::beta_binomial_ccdf_log");
          
      using stan::error_handling::check_positive_finite;
      using stan::error_handling::check_nonnegative;
      using stan::math::value_of;
      using stan::error_handling::check_consistent_sizes;
      using stan::prob::include_summand;
          
      // Ensure non-zero argument lengths
      if (!(stan::length(n) && stan::length(N) && stan::length(alpha) 
            && stan::length(beta)))
        return 0.0;
          
      double P(0.0);
          
      // Validate arguments
      check_nonnegative(function, "Population size parameter", N);
      check_positive_finite(function, "First prior sample size parameter", alpha);
      check_positive_finite(function, "Second prior sample size parameter", beta);
      check_consistent_sizes(function,
                             "Successes variable", n, 
                             "Population size parameter", N, 
                             "First prior sample size parameter", alpha, 
                             "Second prior sample size parameter", beta);

      // Wrap arguments in vector views
      VectorView<const T_n> n_vec(n);
      VectorView<const T_N> N_vec(N);
      VectorView<const T_size1> alpha_vec(alpha);
      VectorView<const T_size2> beta_vec(beta);
      size_t size = max_size(n, N, alpha, beta);
          
      // Compute vectorized cdf_log and gradient
      using boost::math::lgamma;
      using boost::math::digamma;

      agrad::OperandsAndPartials<T_size1, T_size2> 
        operands_and_partials(alpha, beta);
          
>>>>>>> 616f9a5d
      // Explicit return for extreme values
      // The gradients are technically ill-defined, but treated as neg infinity
      for (size_t i = 0; i < stan::length(n); i++) {
        if (value_of(n_vec[i]) <= 0) 
<<<<<<< HEAD
          return operands_and_partials.to_var(0.0,alpha,beta);
=======
          return operands_and_partials.to_var(0.0);
>>>>>>> 616f9a5d
      }
          
      for (size_t i = 0; i < size; i++) {
        // Explicit results for extreme values
        // The gradients are technically ill-defined, but treated as zero
        if (value_of(n_vec[i]) >= value_of(N_vec[i])) {
<<<<<<< HEAD
          return operands_and_partials.to_var(stan::math::negative_infinity(),
                                              alpha,beta);
        }
              
        const T_partials_return n_dbl = value_of(n_vec[i]);
        const T_partials_return N_dbl = value_of(N_vec[i]);
        const T_partials_return alpha_dbl = value_of(alpha_vec[i]);
        const T_partials_return beta_dbl = value_of(beta_vec[i]);
              
        const T_partials_return mu = alpha_dbl + n_dbl + 1;
        const T_partials_return nu = beta_dbl + N_dbl - n_dbl - 1;
              
        const T_partials_return F = stan::math::F32((T_partials_return)1, mu, 
                                                    -N_dbl + n_dbl + 1, 
                                                    n_dbl + 2, 1 - nu, 
                                                    (T_partials_return)1);
              
        T_partials_return C = lgamma(nu) - lgamma(N_dbl - n_dbl);
        C += lgamma(mu) - lgamma(n_dbl + 2);
        C += lgamma(N_dbl + 2) - lgamma(N_dbl + alpha_dbl + beta_dbl);
        C = exp(C);
                
        C *= F / exp(lbeta(alpha_dbl, beta_dbl));
        C /= N_dbl + 1;
              
        const T_partials_return Pi = C;
              
        P += log(Pi);
              
        T_partials_return dF[6];
        T_partials_return digammaOne = 0;
        T_partials_return digammaTwo = 0;
              
        if (contains_nonconstant_struct<T_size1,T_size2>::value) {
          digammaOne = digamma(mu + nu);
          digammaTwo = digamma(alpha_dbl + beta_dbl);
          stan::math::grad_F32(dF, (T_partials_return)1, mu, -N_dbl + n_dbl + 1,
                              n_dbl + 2, 1 - nu, (T_partials_return)1);
        }
        if (!is_constant_struct<T_size1>::value) {
          const T_partials_return g 
=======
          return operands_and_partials.to_var(stan::math::negative_infinity());
        }
              
        const double n_dbl = value_of(n_vec[i]);
        const double N_dbl = value_of(N_vec[i]);
        const double alpha_dbl = value_of(alpha_vec[i]);
        const double beta_dbl = value_of(beta_vec[i]);
              
        const double mu = alpha_dbl + n_dbl + 1;
        const double nu = beta_dbl + N_dbl - n_dbl - 1;
              
        const double F = stan::math::F32(1, mu, -N_dbl + n_dbl + 1, n_dbl + 2, 
                                         1 - nu, 1);
              
        double C = lgamma(nu) - lgamma(N_dbl - n_dbl);
        C += lgamma(mu) - lgamma(n_dbl + 2);
        C += lgamma(N_dbl + 2) - lgamma(N_dbl + alpha_dbl + beta_dbl);
        C = std::exp(C);
                
        C *= F / boost::math::beta(alpha_dbl, beta_dbl);
        C /= N_dbl + 1;
              
        const double Pi = C;
              
        P += log(Pi);
              
        double dF[6];
        double digammaOne = 0;
        double digammaTwo = 0;
              
        if ( (!is_constant_struct<T_size1>::value) 
             || (!is_constant_struct<T_size2>::value) ) {
          digammaOne = digamma(mu + nu);
          digammaTwo = digamma(alpha_dbl + beta_dbl);
          stan::math::gradF32(dF, 1, mu, -N_dbl + n_dbl + 1, n_dbl + 2,
                              1 - nu, 1);
        }
        if (!is_constant_struct<T_size1>::value) {
          const double g 
>>>>>>> 616f9a5d
            = - C * (digamma(mu) - digammaOne + dF[1] / F
                     - digamma(alpha_dbl) + digammaTwo);
          operands_and_partials.d_x1[i] -= g / Pi;
        }
        if (!is_constant_struct<T_size2>::value) {
<<<<<<< HEAD
          const T_partials_return g 
=======
          const double g 
>>>>>>> 616f9a5d
            = - C * (digamma(nu) - digammaOne - dF[4] / F - digamma(beta_dbl) 
                     + digammaTwo);
          operands_and_partials.d_x2[i] -= g / Pi;
        }
      }
          
<<<<<<< HEAD
      return operands_and_partials.to_var(P,alpha,beta);
=======
      return operands_and_partials.to_var(P);
>>>>>>> 616f9a5d
    }

    template <class RNG>
    inline int
    beta_binomial_rng(const int N,
                      const double alpha,
                      const double beta,
                      RNG& rng) {

      static const std::string function("stan::prob::beta_binomial_rng");

      using stan::error_handling::check_positive_finite;
      using stan::error_handling::check_nonnegative;
  
<<<<<<< HEAD
      check_nonnegative(function, N, "Population size parameter", (double*)0);
      check_positive_finite(function, alpha, 
                            "First prior sample size parameter", 
                            (double*)0);
      check_positive_finite(function, beta, 
                            "Second prior sample size parameter", 
                            (double*)0);

      double a = stan::prob::beta_rng(alpha, beta, rng);
      while(a > 1 || a < 0) 
=======
      check_nonnegative(function, "Population size parameter", N);
      check_positive_finite(function, "First prior sample size parameter", alpha);
      check_positive_finite(function, "Second prior sample size parameter", beta);
                            
      double a = stan::prob::beta_rng(alpha, beta, rng);
      while (a > 1 || a < 0) 
>>>>>>> 616f9a5d
        a = stan::prob::beta_rng(alpha, beta, rng);
      return stan::prob::binomial_rng(N, a, rng);
    }
  }
}
#endif<|MERGE_RESOLUTION|>--- conflicted
+++ resolved
@@ -16,16 +16,10 @@
 #include <stan/meta/traits.hpp>
 #include <stan/prob/traits.hpp>
 #include <stan/prob/constants.hpp>
-<<<<<<< HEAD
-
+#include <stan/prob/distributions/univariate/discrete/binomial.hpp>
+#include <stan/prob/distributions/univariate/continuous/beta.hpp>
 #include <stan/prob/internal_math/math/F32.hpp>
 #include <stan/prob/internal_math/math/grad_F32.hpp>
-=======
-#include <stan/prob/distributions/univariate/discrete/binomial.hpp>
-#include <stan/prob/distributions/univariate/continuous/beta.hpp>
-#include <stan/prob/internal_math.hpp>
-
->>>>>>> 616f9a5d
 
 namespace stan {
   
@@ -40,13 +34,9 @@
                       const T_N& N, 
                       const T_size1& alpha, 
                       const T_size2& beta) {
-<<<<<<< HEAD
-      static const char* function = "stan::prob::beta_binomial_log(%1%)";
+      static const std::string function("stan::prob::beta_binomial_log");
       typedef typename stan::partials_return_type<T_size1,T_size2>::type
         T_partials_return;
-=======
-      static const std::string function("stan::prob::beta_binomial_log");
->>>>>>> 616f9a5d
 
       using stan::error_handling::check_positive_finite;
       using stan::error_handling::check_nonnegative;
@@ -61,21 +51,10 @@
             && stan::length(beta)))
         return 0.0;
       
-<<<<<<< HEAD
       T_partials_return logp(0.0);
-      check_nonnegative(function, N, "Population size parameter", &logp);
-      check_positive_finite(function, alpha, 
-                            "First prior sample size parameter", 
-                            &logp);
-      check_positive_finite(function, beta, 
-                            "Second prior sample size parameter",  
-                            &logp);
-=======
-      double logp(0.0);
       check_nonnegative(function, "Population size parameter", N);
       check_positive_finite(function, "First prior sample size parameter", alpha);
       check_positive_finite(function, "Second prior sample size parameter", beta);
->>>>>>> 616f9a5d
       check_consistent_sizes(function,
                              "Successes variable", n,
                              "Population size parameter", N,
@@ -102,64 +81,40 @@
       
       using stan::math::lbeta;
       using stan::math::binomial_coefficient_log;
-<<<<<<< HEAD
       using stan::math::digamma;
 
       VectorBuilder<include_summand<propto>::value,
                     T_partials_return, T_n, T_N>
-=======
-      using boost::math::digamma;
-
-      DoubleVectorView<include_summand<propto>::value,
-                       is_vector<T_n>::value || is_vector<T_N>::value> 
->>>>>>> 616f9a5d
         normalizing_constant(max_size(N,n));
       for (size_t i = 0; i < max_size(N,n); i++)
         if (include_summand<propto>::value)
           normalizing_constant[i] 
             = binomial_coefficient_log(N_vec[i],n_vec[i]);
       
-<<<<<<< HEAD
       VectorBuilder<include_summand<propto,T_size1,T_size2>::value,
                     T_partials_return, T_n, T_N, T_size1, T_size2>
-=======
-      DoubleVectorView<include_summand<propto,T_size1,T_size2>::value,
-                       is_vector<T_n>::value || is_vector<T_N>::value 
-                       || is_vector<T_size1>::value || is_vector<T_size2>::value>
->>>>>>> 616f9a5d
         lbeta_numerator(size);
       for (size_t i = 0; i < size; i++)
         if (include_summand<propto,T_size1,T_size2>::value)
           lbeta_numerator[i] = lbeta(n_vec[i] + value_of(alpha_vec[i]),
                                      N_vec[i] - n_vec[i] 
                                      + value_of(beta_vec[i]));
-<<<<<<< HEAD
 
       VectorBuilder<include_summand<propto,T_size1,T_size2>::value,
                     T_partials_return, T_size1, T_size2>
-=======
-      DoubleVectorView<include_summand<propto,T_size1,T_size2>::value,
-                       is_vector<T_size1>::value || is_vector<T_size2>::value>
->>>>>>> 616f9a5d
         lbeta_denominator(max_size(alpha,beta));
       for (size_t i = 0; i < max_size(alpha,beta); i++)
         if (include_summand<propto,T_size1,T_size2>::value)
           lbeta_denominator[i] = lbeta(value_of(alpha_vec[i]), 
                                        value_of(beta_vec[i]));
       
-<<<<<<< HEAD
       VectorBuilder<!is_constant_struct<T_size1>::value,
                     T_partials_return, T_n, T_size1>
-=======
-      DoubleVectorView<!is_constant_struct<T_size1>::value,
-                       is_vector<T_n>::value || is_vector<T_size1>::value> 
->>>>>>> 616f9a5d
         digamma_n_plus_alpha(max_size(n,alpha));
       for (size_t i = 0; i < max_size(n,alpha); i++)
         if (!is_constant_struct<T_size1>::value)
           digamma_n_plus_alpha[i] 
             = digamma(n_vec[i] + value_of(alpha_vec[i]));
-<<<<<<< HEAD
 
       VectorBuilder<contains_nonconstant_struct<T_size1,T_size2>::value,
                     T_partials_return, T_N, T_size1, T_size2>
@@ -186,87 +141,31 @@
 
       VectorBuilder<!is_constant_struct<T_size2>::value, 
                     T_partials_return, T_size2>
-=======
-
-      DoubleVectorView<!is_constant_struct<T_size1>::value
-                       || !is_constant_struct<T_size2>::value,
-                       is_vector<T_N>::value 
-                       || is_vector<T_size1>::value 
-                       || is_vector<T_size1>::value> 
-        digamma_N_plus_alpha_plus_beta(max_size(N,alpha,beta));
-      for (size_t i = 0; i < max_size(N,alpha,beta); i++)
-        if (!is_constant_struct<T_size1>::value 
-            || !is_constant_struct<T_size2>::value)
-          digamma_N_plus_alpha_plus_beta[i] 
-            = digamma(N_vec[i] + value_of(alpha_vec[i]) + value_of(beta_vec[i]));
-
-      DoubleVectorView<!is_constant_struct<T_size1>::value
-                       || !is_constant_struct<T_size2>::value,
-                       is_vector<T_size1>::value
-                       || is_vector<T_size1>::value> 
-        digamma_alpha_plus_beta(max_size(alpha,beta));
-      for (size_t i = 0; i < max_size(alpha,beta); i++)
-        if (!is_constant_struct<T_size1>::value 
-            || !is_constant_struct<T_size2>::value)
-          digamma_alpha_plus_beta[i] 
-            = digamma(value_of(alpha_vec[i]) + value_of(beta_vec[i]));
-
-      DoubleVectorView<!is_constant_struct<T_size1>::value, 
-                       is_vector<T_size1>::value>
-        digamma_alpha(length(alpha));
-      for (size_t i = 0; i < length(alpha); i++)
-        if (!is_constant_struct<T_size1>::value)
-          digamma_alpha[i] = digamma(value_of(alpha_vec[i]));
-
-      DoubleVectorView<!is_constant_struct<T_size2>::value, 
-                       is_vector<T_size2>::value>
->>>>>>> 616f9a5d
         digamma_beta(length(beta));
       for (size_t i = 0; i < length(beta); i++)
         if (!is_constant_struct<T_size2>::value)
           digamma_beta[i] = digamma(value_of(beta_vec[i]));
 
-<<<<<<< HEAD
-=======
-      agrad::OperandsAndPartials<T_n,T_N,T_size1,T_size2> 
-        operands_and_partials(n,N,alpha,beta);
->>>>>>> 616f9a5d
       for (size_t i = 0; i < size; i++) {
         if (include_summand<propto>::value)
           logp += normalizing_constant[i];
         if (include_summand<propto,T_size1,T_size2>::value)
-<<<<<<< HEAD
           logp += lbeta_numerator[i] - lbeta_denominator[i];
         
         if (!is_constant_struct<T_size1>::value)
           operands_and_partials.d_x1[i] 
-=======
-          logp += lbeta_numerator[i] 
-            - lbeta_denominator[i];
-        
-        if (!is_constant_struct<T_size1>::value)
-          operands_and_partials.d_x3[i] 
->>>>>>> 616f9a5d
             += digamma_n_plus_alpha[i]
             - digamma_N_plus_alpha_plus_beta[i]
             + digamma_alpha_plus_beta[i]
             - digamma_alpha[i];
         if (!is_constant_struct<T_size2>::value)
-<<<<<<< HEAD
           operands_and_partials.d_x2[i] 
-=======
-          operands_and_partials.d_x4[i] 
->>>>>>> 616f9a5d
             += digamma(value_of(N_vec[i]-n_vec[i]+beta_vec[i]))
             - digamma_N_plus_alpha_plus_beta[i]
             + digamma_alpha_plus_beta[i]
             - digamma_beta[i];
       }
-<<<<<<< HEAD
       return operands_and_partials.to_var(logp,alpha,beta);
-=======
-      return operands_and_partials.to_var(logp);
->>>>>>> 616f9a5d
     }
 
     template <typename T_n,
@@ -285,9 +184,7 @@
     typename return_type<T_size1,T_size2>::type
     beta_binomial_cdf(const T_n& n, const T_N& N, const T_size1& alpha, 
                       const T_size2& beta) {
-<<<<<<< HEAD
-          
-      static const char* function = "stan::prob::beta_binomial_cdf(%1%)";
+      static const std::string function("stan::prob::beta_binomial_cdf");
       typedef typename stan::partials_return_type<T_n,T_N,T_size1,
                                                   T_size2>::type
         T_partials_return;
@@ -304,6 +201,131 @@
         return 1.0;
           
       T_partials_return P(1.0);
+          
+      // Validate arguments
+      check_nonnegative(function, "Population size parameter", N);
+      check_positive_finite(function, "First prior sample size parameter", alpha);
+      check_positive_finite(function, "Second prior sample size parameter", beta);
+      check_consistent_sizes(function,                           
+                             "Successes variable", n, 
+                             "Population size parameter", N, 
+                             "First prior sample size parameter", alpha, 
+                             "Second prior sample size parameter", beta);
+
+      // Wrap arguments in vector views
+      VectorView<const T_n> n_vec(n);
+      VectorView<const T_N> N_vec(N);
+      VectorView<const T_size1> alpha_vec(alpha);
+      VectorView<const T_size2> beta_vec(beta);
+      size_t size = max_size(n, N, alpha, beta);
+          
+      // Compute vectorized CDF and gradient
+      using stan::math::lgamma;
+      using stan::math::lbeta;
+      using stan::math::digamma;
+      using std::exp;
+
+      agrad::OperandsAndPartials<T_size1, T_size2> 
+        operands_and_partials(alpha, beta);
+          
+      // Explicit return for extreme values
+      // The gradients are technically ill-defined, but treated as zero
+      for (size_t i = 0; i < stan::length(n); i++) {
+        if (value_of(n_vec[i]) <= 0) 
+          return operands_and_partials.to_var(0.0,alpha,beta);
+      }
+          
+      for (size_t i = 0; i < size; i++) {
+        // Explicit results for extreme values
+        // The gradients are technically ill-defined, but treated as zero
+        if (value_of(n_vec[i]) >= value_of(N_vec[i])) {
+          continue;
+        }
+              
+        const T_partials_return n_dbl = value_of(n_vec[i]);
+        const T_partials_return N_dbl = value_of(N_vec[i]);
+        const T_partials_return alpha_dbl = value_of(alpha_vec[i]);
+        const T_partials_return beta_dbl = value_of(beta_vec[i]);
+              
+        const T_partials_return mu = alpha_dbl + n_dbl + 1;
+        const T_partials_return nu = beta_dbl + N_dbl - n_dbl - 1;
+              
+        const T_partials_return F = stan::math::F32((T_partials_return)1, mu, 
+                                                    -N_dbl + n_dbl + 1,
+                                                    n_dbl + 2, 1 - nu, 
+                                                    (T_partials_return)1);
+              
+        T_partials_return C = lgamma(nu) - lgamma(N_dbl - n_dbl);
+        C += lgamma(mu) - lgamma(n_dbl + 2);
+        C += lgamma(N_dbl + 2) - lgamma(N_dbl + alpha_dbl + beta_dbl);
+        C = exp(C);
+                
+        C *= F / exp(lbeta(alpha_dbl, beta_dbl));
+        C /= N_dbl + 1;
+              
+        const T_partials_return Pi = 1 - C;
+              
+        P *= Pi;
+              
+        T_partials_return dF[6];
+        T_partials_return digammaOne = 0;
+        T_partials_return digammaTwo = 0;
+              
+        if (contains_nonconstant_struct<T_size1,T_size2>::value) {
+          digammaOne = digamma(mu + nu);
+          digammaTwo = digamma(alpha_dbl + beta_dbl);
+          stan::math::grad_F32(dF, (T_partials_return)1, mu, -N_dbl + n_dbl + 1,
+                              n_dbl + 2,
+                              1 - nu, (T_partials_return)1);
+        }
+        if (!is_constant_struct<T_size1>::value) {
+          const T_partials_return g 
+            = - C * (digamma(mu) - digammaOne + dF[1] / F
+                     - digamma(alpha_dbl) + digammaTwo);
+          operands_and_partials.d_x1[i] 
+            += g / Pi;
+        }
+        if (!is_constant_struct<T_size2>::value) {
+          const T_partials_return g 
+            = - C * (digamma(nu) - digammaOne - dF[4] / F - digamma(beta_dbl) 
+                     + digammaTwo);
+          operands_and_partials.d_x2[i] 
+            += g / Pi;
+        }
+      }
+          
+      if (!is_constant_struct<T_size1>::value)
+        for(size_t i = 0; i < stan::length(alpha); ++i)
+          operands_and_partials.d_x1[i] *= P;
+      if (!is_constant_struct<T_size2>::value)
+        for(size_t i = 0; i < stan::length(beta); ++i)
+          operands_and_partials.d_x2[i] *= P;
+          
+      return operands_and_partials.to_var(P,alpha,beta);
+    }
+
+    template <typename T_n, typename T_N, 
+              typename T_size1, typename T_size2>
+    typename return_type<T_size1,T_size2>::type
+    beta_binomial_cdf_log(const T_n& n, const T_N& N, const T_size1& alpha, 
+                          const T_size2& beta) {
+      static const std::string function("stan::prob::beta_binomial_cdf_log");
+      typedef typename stan::partials_return_type<T_n,T_N,T_size1,
+                                                  T_size2>::type 
+        T_partials_return;
+
+      using stan::math::check_positive_finite;
+      using stan::math::check_nonnegative;
+      using stan::math::value_of;
+      using stan::math::check_consistent_sizes;
+      using stan::prob::include_summand;
+          
+      // Ensure non-zero argument lengths
+      if (!(stan::length(n) && stan::length(N) && stan::length(alpha) 
+            && stan::length(beta)))
+        return 0.0;
+          
+      T_partials_return P(0.0);
           
       // Validate arguments
       check_nonnegative(function, N, "Population size parameter", &P);
@@ -326,63 +348,21 @@
       VectorView<const T_size2> beta_vec(beta);
       size_t size = max_size(n, N, alpha, beta);
           
-      // Compute vectorized CDF and gradient
+      // Compute vectorized cdf_log and gradient
       using stan::math::lgamma;
+      using stan::math::digamma;
       using stan::math::lbeta;
-      using stan::math::digamma;
       using std::exp;
 
-=======
-          
-      static const std::string function("stan::prob::beta_binomial_cdf");
-          
-      using stan::error_handling::check_positive_finite;
-      using stan::error_handling::check_nonnegative;
-      using stan::math::value_of;
-      using stan::error_handling::check_consistent_sizes;
-      using stan::prob::include_summand;
-          
-      // Ensure non-zero argument lengths
-      if (!(stan::length(n) && stan::length(N) && stan::length(alpha) 
-            && stan::length(beta)))
-        return 1.0;
-          
-      double P(1.0);
-          
-      // Validate arguments
-      check_nonnegative(function, "Population size parameter", N);
-      check_positive_finite(function, "First prior sample size parameter", alpha);
-      check_positive_finite(function, "Second prior sample size parameter", beta);
-      check_consistent_sizes(function,                           
-                             "Successes variable", n, 
-                             "Population size parameter", N, 
-                             "First prior sample size parameter", alpha, 
-                             "Second prior sample size parameter", beta);
-
-      // Wrap arguments in vector views
-      VectorView<const T_n> n_vec(n);
-      VectorView<const T_N> N_vec(N);
-      VectorView<const T_size1> alpha_vec(alpha);
-      VectorView<const T_size2> beta_vec(beta);
-      size_t size = max_size(n, N, alpha, beta);
-          
-      // Compute vectorized CDF and gradient
-      using boost::math::lgamma;
-      using boost::math::digamma;
-
->>>>>>> 616f9a5d
       agrad::OperandsAndPartials<T_size1, T_size2> 
         operands_and_partials(alpha, beta);
           
       // Explicit return for extreme values
-      // The gradients are technically ill-defined, but treated as zero
+      // The gradients are technically ill-defined, but treated as neg infinity
       for (size_t i = 0; i < stan::length(n); i++) {
         if (value_of(n_vec[i]) <= 0) 
-<<<<<<< HEAD
-          return operands_and_partials.to_var(0.0,alpha,beta);
-=======
-          return operands_and_partials.to_var(0.0);
->>>>>>> 616f9a5d
+          return operands_and_partials.to_var(stan::math::negative_infinity(),
+                                              alpha,beta);
       }
           
       for (size_t i = 0; i < size; i++) {
@@ -392,7 +372,6 @@
           continue;
         }
               
-<<<<<<< HEAD
         const T_partials_return n_dbl = value_of(n_vec[i]);
         const T_partials_return N_dbl = value_of(N_vec[i]);
         const T_partials_return alpha_dbl = value_of(alpha_vec[i]);
@@ -401,9 +380,9 @@
         const T_partials_return mu = alpha_dbl + n_dbl + 1;
         const T_partials_return nu = beta_dbl + N_dbl - n_dbl - 1;
               
-        const T_partials_return F = stan::math::F32((T_partials_return)1, mu, 
-                                                    -N_dbl + n_dbl + 1,
-                                                    n_dbl + 2, 1 - nu, 
+        const T_partials_return F = stan::math::F32((T_partials_return)1, mu,
+                                                    -N_dbl + n_dbl + 1, 
+                                                    n_dbl + 2, 1 - nu,
                                                     (T_partials_return)1);
               
         T_partials_return C = lgamma(nu) - lgamma(N_dbl - n_dbl);
@@ -416,231 +395,6 @@
               
         const T_partials_return Pi = 1 - C;
               
-        P *= Pi;
-              
-        T_partials_return dF[6];
-        T_partials_return digammaOne = 0;
-        T_partials_return digammaTwo = 0;
-              
-        if (contains_nonconstant_struct<T_size1,T_size2>::value) {
-          digammaOne = digamma(mu + nu);
-          digammaTwo = digamma(alpha_dbl + beta_dbl);
-          stan::math::grad_F32(dF, (T_partials_return)1, mu, -N_dbl + n_dbl + 1,
-                              n_dbl + 2,
-                              1 - nu, (T_partials_return)1);
-        }
-        if (!is_constant_struct<T_size1>::value) {
-          const T_partials_return g 
-=======
-        const double n_dbl = value_of(n_vec[i]);
-        const double N_dbl = value_of(N_vec[i]);
-        const double alpha_dbl = value_of(alpha_vec[i]);
-        const double beta_dbl = value_of(beta_vec[i]);
-              
-        const double mu = alpha_dbl + n_dbl + 1;
-        const double nu = beta_dbl + N_dbl - n_dbl - 1;
-              
-        const double F = stan::math::F32(1, mu, -N_dbl + n_dbl + 1, n_dbl + 2, 
-                                         1 - nu, 1);
-              
-        double C = lgamma(nu) - lgamma(N_dbl - n_dbl);
-        C += lgamma(mu) - lgamma(n_dbl + 2);
-        C += lgamma(N_dbl + 2) - lgamma(N_dbl + alpha_dbl + beta_dbl);
-        C = std::exp(C);
-                
-        C *= F / boost::math::beta(alpha_dbl, beta_dbl);
-        C /= N_dbl + 1;
-              
-        const double Pi = 1 - C;
-              
-        P *= Pi;
-              
-        double dF[6];
-        double digammaOne = 0;
-        double digammaTwo = 0;
-              
-        if ( (!is_constant_struct<T_size1>::value) 
-             || (!is_constant_struct<T_size2>::value) ) {
-          digammaOne = digamma(mu + nu);
-          digammaTwo = digamma(alpha_dbl + beta_dbl);
-          stan::math::gradF32(dF, 1, mu, -N_dbl + n_dbl + 1, n_dbl + 2,
-                              1 - nu, 1);
-        }
-        if (!is_constant_struct<T_size1>::value) {
-          const double g 
->>>>>>> 616f9a5d
-            = - C * (digamma(mu) - digammaOne + dF[1] / F
-                     - digamma(alpha_dbl) + digammaTwo);
-          operands_and_partials.d_x1[i] 
-            += g / Pi;
-        }
-        if (!is_constant_struct<T_size2>::value) {
-<<<<<<< HEAD
-          const T_partials_return g 
-=======
-          const double g 
->>>>>>> 616f9a5d
-            = - C * (digamma(nu) - digammaOne - dF[4] / F - digamma(beta_dbl) 
-                     + digammaTwo);
-          operands_and_partials.d_x2[i] 
-            += g / Pi;
-        }
-      }
-          
-      if (!is_constant_struct<T_size1>::value)
-        for(size_t i = 0; i < stan::length(alpha); ++i)
-          operands_and_partials.d_x1[i] *= P;
-      if (!is_constant_struct<T_size2>::value)
-        for(size_t i = 0; i < stan::length(beta); ++i)
-          operands_and_partials.d_x2[i] *= P;
-          
-<<<<<<< HEAD
-      return operands_and_partials.to_var(P,alpha,beta);
-=======
-      return operands_and_partials.to_var(P);
->>>>>>> 616f9a5d
-    }
-
-    template <typename T_n, typename T_N, 
-              typename T_size1, typename T_size2>
-    typename return_type<T_size1,T_size2>::type
-    beta_binomial_cdf_log(const T_n& n, const T_N& N, const T_size1& alpha, 
-                          const T_size2& beta) {
-<<<<<<< HEAD
-          
-      static const char* function = "stan::prob::beta_binomial_cdf_log(%1%)";
-      typedef typename stan::partials_return_type<T_n,T_N,T_size1,
-                                                  T_size2>::type 
-        T_partials_return;
-
-      using stan::math::check_positive_finite;
-      using stan::math::check_nonnegative;
-      using stan::math::value_of;
-      using stan::math::check_consistent_sizes;
-      using stan::prob::include_summand;
-          
-      // Ensure non-zero argument lengths
-      if (!(stan::length(n) && stan::length(N) && stan::length(alpha) 
-            && stan::length(beta)))
-        return 0.0;
-          
-      T_partials_return P(0.0);
-          
-      // Validate arguments
-      check_nonnegative(function, N, "Population size parameter", &P);
-      check_positive_finite(function, alpha, "First prior sample size parameter",
-                            &P);
-      check_positive_finite(function, beta, "Second prior sample size parameter",
-                            &P);
-      check_consistent_sizes(function,
-                             n, N, alpha, beta,
-                             "Successes variable",
-                             "Population size parameter",
-                             "First prior sample size parameter",
-                             "Second prior sample size parameter",
-                             &P);
-
-      // Wrap arguments in vector views
-      VectorView<const T_n> n_vec(n);
-      VectorView<const T_N> N_vec(N);
-      VectorView<const T_size1> alpha_vec(alpha);
-      VectorView<const T_size2> beta_vec(beta);
-      size_t size = max_size(n, N, alpha, beta);
-          
-      // Compute vectorized cdf_log and gradient
-      using stan::math::lgamma;
-      using stan::math::digamma;
-      using stan::math::lbeta;
-      using std::exp;
-
-      agrad::OperandsAndPartials<T_size1, T_size2> 
-        operands_and_partials(alpha, beta);
-          
-=======
-          
-      static const std::string function("stan::prob::beta_binomial_cdf_log");
-          
-      using stan::error_handling::check_positive_finite;
-      using stan::error_handling::check_nonnegative;
-      using stan::math::value_of;
-      using stan::error_handling::check_consistent_sizes;
-      using stan::prob::include_summand;
-          
-      // Ensure non-zero argument lengths
-      if (!(stan::length(n) && stan::length(N) && stan::length(alpha) 
-            && stan::length(beta)))
-        return 0.0;
-          
-      double P(0.0);
-          
-      // Validate arguments
-      check_nonnegative(function, "Population size parameter", N);
-      check_positive_finite(function, "First prior sample size parameter", alpha);
-      check_positive_finite(function, "Second prior sample size parameter", beta);
-      check_consistent_sizes(function,                           
-                             "Successes variable", n, 
-                             "Population size parameter", N, 
-                             "First prior sample size parameter", alpha, 
-                             "Second prior sample size parameter", beta);
-
-      // Wrap arguments in vector views
-      VectorView<const T_n> n_vec(n);
-      VectorView<const T_N> N_vec(N);
-      VectorView<const T_size1> alpha_vec(alpha);
-      VectorView<const T_size2> beta_vec(beta);
-      size_t size = max_size(n, N, alpha, beta);
-          
-      // Compute vectorized cdf_log and gradient
-      using boost::math::lgamma;
-      using boost::math::digamma;
-
-      agrad::OperandsAndPartials<T_size1, T_size2> 
-        operands_and_partials(alpha, beta);
-          
->>>>>>> 616f9a5d
-      // Explicit return for extreme values
-      // The gradients are technically ill-defined, but treated as neg infinity
-      for (size_t i = 0; i < stan::length(n); i++) {
-        if (value_of(n_vec[i]) <= 0) 
-<<<<<<< HEAD
-          return operands_and_partials.to_var(stan::math::negative_infinity(),
-                                              alpha,beta);
-=======
-          return operands_and_partials.to_var(stan::math::negative_infinity());
->>>>>>> 616f9a5d
-      }
-          
-      for (size_t i = 0; i < size; i++) {
-        // Explicit results for extreme values
-        // The gradients are technically ill-defined, but treated as zero
-        if (value_of(n_vec[i]) >= value_of(N_vec[i])) {
-          continue;
-        }
-              
-<<<<<<< HEAD
-        const T_partials_return n_dbl = value_of(n_vec[i]);
-        const T_partials_return N_dbl = value_of(N_vec[i]);
-        const T_partials_return alpha_dbl = value_of(alpha_vec[i]);
-        const T_partials_return beta_dbl = value_of(beta_vec[i]);
-              
-        const T_partials_return mu = alpha_dbl + n_dbl + 1;
-        const T_partials_return nu = beta_dbl + N_dbl - n_dbl - 1;
-              
-        const T_partials_return F = stan::math::F32((T_partials_return)1, mu,
-                                                    -N_dbl + n_dbl + 1, 
-                                                    n_dbl + 2, 1 - nu,
-                                                    (T_partials_return)1);
-              
-        T_partials_return C = lgamma(nu) - lgamma(N_dbl - n_dbl);
-        C += lgamma(mu) - lgamma(n_dbl + 2);
-        C += lgamma(N_dbl + 2) - lgamma(N_dbl + alpha_dbl + beta_dbl);
-        C = exp(C);
-                
-        C *= F / exp(lbeta(alpha_dbl, beta_dbl));
-        C /= N_dbl + 1;
-              
-        const T_partials_return Pi = 1 - C;
-              
         P += log(Pi);
               
         T_partials_return dF[6];
@@ -655,65 +409,19 @@
         }
         if (!is_constant_struct<T_size1>::value) {
           const T_partials_return g 
-=======
-        const double n_dbl = value_of(n_vec[i]);
-        const double N_dbl = value_of(N_vec[i]);
-        const double alpha_dbl = value_of(alpha_vec[i]);
-        const double beta_dbl = value_of(beta_vec[i]);
-              
-        const double mu = alpha_dbl + n_dbl + 1;
-        const double nu = beta_dbl + N_dbl - n_dbl - 1;
-              
-        const double F = stan::math::F32(1, mu, -N_dbl + n_dbl + 1, n_dbl + 2, 
-                                         1 - nu, 1);
-              
-        double C = lgamma(nu) - lgamma(N_dbl - n_dbl);
-        C += lgamma(mu) - lgamma(n_dbl + 2);
-        C += lgamma(N_dbl + 2) - lgamma(N_dbl + alpha_dbl + beta_dbl);
-        C = std::exp(C);
-                
-        C *= F / boost::math::beta(alpha_dbl, beta_dbl);
-        C /= N_dbl + 1;
-              
-        const double Pi = 1 - C;
-              
-        P += log(Pi);
-              
-        double dF[6];
-        double digammaOne = 0;
-        double digammaTwo = 0;
-              
-        if ( (!is_constant_struct<T_size1>::value) 
-             || (!is_constant_struct<T_size2>::value) ) {
-          digammaOne = digamma(mu + nu);
-          digammaTwo = digamma(alpha_dbl + beta_dbl);
-          stan::math::gradF32(dF, 1, mu, -N_dbl + n_dbl + 1, n_dbl + 2,
-                              1 - nu, 1);
-        }
-        if (!is_constant_struct<T_size1>::value) {
-          const double g 
->>>>>>> 616f9a5d
             = - C * (digamma(mu) - digammaOne + dF[1] / F
                      - digamma(alpha_dbl) + digammaTwo);
           operands_and_partials.d_x1[i] += g / Pi;
         }
         if (!is_constant_struct<T_size2>::value) {
-<<<<<<< HEAD
           const T_partials_return g 
-=======
-          const double g 
->>>>>>> 616f9a5d
             = - C * (digamma(nu) - digammaOne - dF[4] / F - digamma(beta_dbl) 
                      + digammaTwo);
           operands_and_partials.d_x2[i] += g / Pi;
         }
       }
           
-<<<<<<< HEAD
       return operands_and_partials.to_var(P,alpha,beta);
-=======
-      return operands_and_partials.to_var(P);
->>>>>>> 616f9a5d
     }
       
     template <typename T_n, typename T_N, 
@@ -721,9 +429,7 @@
     typename return_type<T_size1,T_size2>::type
     beta_binomial_ccdf_log(const T_n& n, const T_N& N, const T_size1& alpha, 
                            const T_size2& beta) {
-<<<<<<< HEAD
-          
-      static const char* function = "stan::prob::beta_binomial_ccdf_log(%1%)";
+      static const std::string function("stan::prob::beta_binomial_ccdf_log");
       typedef typename stan::partials_return_type<T_n,T_N,T_size1,
                                                   T_size2>::type 
         T_partials_return;
@@ -740,53 +446,6 @@
         return 0.0;
           
       T_partials_return P(0.0);
-          
-      // Validate arguments
-      check_nonnegative(function, N, "Population size parameter", &P);
-      check_positive_finite(function, alpha, "First prior sample size parameter",
-                            &P);
-      check_positive_finite(function, beta, "Second prior sample size parameter",
-                            &P);
-      check_consistent_sizes(function,
-                             n, N, alpha, beta,
-                             "Successes variable",
-                             "Population size parameter",
-                             "First prior sample size parameter",
-                             "Second prior sample size parameter",
-                             &P);
-
-      // Wrap arguments in vector views
-      VectorView<const T_n> n_vec(n);
-      VectorView<const T_N> N_vec(N);
-      VectorView<const T_size1> alpha_vec(alpha);
-      VectorView<const T_size2> beta_vec(beta);
-      size_t size = max_size(n, N, alpha, beta);
-          
-      // Compute vectorized cdf_log and gradient
-      using stan::math::lgamma;
-      using stan::math::lbeta;
-      using stan::math::digamma;
-      using std::exp;
-
-      agrad::OperandsAndPartials<T_size1, T_size2> 
-        operands_and_partials(alpha, beta);
-          
-=======
-          
-      static const std::string function("stan::prob::beta_binomial_ccdf_log");
-          
-      using stan::error_handling::check_positive_finite;
-      using stan::error_handling::check_nonnegative;
-      using stan::math::value_of;
-      using stan::error_handling::check_consistent_sizes;
-      using stan::prob::include_summand;
-          
-      // Ensure non-zero argument lengths
-      if (!(stan::length(n) && stan::length(N) && stan::length(alpha) 
-            && stan::length(beta)))
-        return 0.0;
-          
-      double P(0.0);
           
       // Validate arguments
       check_nonnegative(function, "Population size parameter", N);
@@ -806,29 +465,25 @@
       size_t size = max_size(n, N, alpha, beta);
           
       // Compute vectorized cdf_log and gradient
-      using boost::math::lgamma;
-      using boost::math::digamma;
+      using stan::math::lgamma;
+      using stan::math::lbeta;
+      using stan::math::digamma;
+      using std::exp;
 
       agrad::OperandsAndPartials<T_size1, T_size2> 
         operands_and_partials(alpha, beta);
           
->>>>>>> 616f9a5d
       // Explicit return for extreme values
       // The gradients are technically ill-defined, but treated as neg infinity
       for (size_t i = 0; i < stan::length(n); i++) {
         if (value_of(n_vec[i]) <= 0) 
-<<<<<<< HEAD
           return operands_and_partials.to_var(0.0,alpha,beta);
-=======
-          return operands_and_partials.to_var(0.0);
->>>>>>> 616f9a5d
       }
           
       for (size_t i = 0; i < size; i++) {
         // Explicit results for extreme values
         // The gradients are technically ill-defined, but treated as zero
         if (value_of(n_vec[i]) >= value_of(N_vec[i])) {
-<<<<<<< HEAD
           return operands_and_partials.to_var(stan::math::negative_infinity(),
                                               alpha,beta);
         }
@@ -870,68 +525,19 @@
         }
         if (!is_constant_struct<T_size1>::value) {
           const T_partials_return g 
-=======
-          return operands_and_partials.to_var(stan::math::negative_infinity());
-        }
-              
-        const double n_dbl = value_of(n_vec[i]);
-        const double N_dbl = value_of(N_vec[i]);
-        const double alpha_dbl = value_of(alpha_vec[i]);
-        const double beta_dbl = value_of(beta_vec[i]);
-              
-        const double mu = alpha_dbl + n_dbl + 1;
-        const double nu = beta_dbl + N_dbl - n_dbl - 1;
-              
-        const double F = stan::math::F32(1, mu, -N_dbl + n_dbl + 1, n_dbl + 2, 
-                                         1 - nu, 1);
-              
-        double C = lgamma(nu) - lgamma(N_dbl - n_dbl);
-        C += lgamma(mu) - lgamma(n_dbl + 2);
-        C += lgamma(N_dbl + 2) - lgamma(N_dbl + alpha_dbl + beta_dbl);
-        C = std::exp(C);
-                
-        C *= F / boost::math::beta(alpha_dbl, beta_dbl);
-        C /= N_dbl + 1;
-              
-        const double Pi = C;
-              
-        P += log(Pi);
-              
-        double dF[6];
-        double digammaOne = 0;
-        double digammaTwo = 0;
-              
-        if ( (!is_constant_struct<T_size1>::value) 
-             || (!is_constant_struct<T_size2>::value) ) {
-          digammaOne = digamma(mu + nu);
-          digammaTwo = digamma(alpha_dbl + beta_dbl);
-          stan::math::gradF32(dF, 1, mu, -N_dbl + n_dbl + 1, n_dbl + 2,
-                              1 - nu, 1);
-        }
-        if (!is_constant_struct<T_size1>::value) {
-          const double g 
->>>>>>> 616f9a5d
             = - C * (digamma(mu) - digammaOne + dF[1] / F
                      - digamma(alpha_dbl) + digammaTwo);
           operands_and_partials.d_x1[i] -= g / Pi;
         }
         if (!is_constant_struct<T_size2>::value) {
-<<<<<<< HEAD
           const T_partials_return g 
-=======
-          const double g 
->>>>>>> 616f9a5d
             = - C * (digamma(nu) - digammaOne - dF[4] / F - digamma(beta_dbl) 
                      + digammaTwo);
           operands_and_partials.d_x2[i] -= g / Pi;
         }
       }
           
-<<<<<<< HEAD
       return operands_and_partials.to_var(P,alpha,beta);
-=======
-      return operands_and_partials.to_var(P);
->>>>>>> 616f9a5d
     }
 
     template <class RNG>
@@ -946,25 +552,12 @@
       using stan::error_handling::check_positive_finite;
       using stan::error_handling::check_nonnegative;
   
-<<<<<<< HEAD
-      check_nonnegative(function, N, "Population size parameter", (double*)0);
-      check_positive_finite(function, alpha, 
-                            "First prior sample size parameter", 
-                            (double*)0);
-      check_positive_finite(function, beta, 
-                            "Second prior sample size parameter", 
-                            (double*)0);
-
-      double a = stan::prob::beta_rng(alpha, beta, rng);
-      while(a > 1 || a < 0) 
-=======
       check_nonnegative(function, "Population size parameter", N);
       check_positive_finite(function, "First prior sample size parameter", alpha);
       check_positive_finite(function, "Second prior sample size parameter", beta);
-                            
+
       double a = stan::prob::beta_rng(alpha, beta, rng);
-      while (a > 1 || a < 0) 
->>>>>>> 616f9a5d
+      while(a > 1 || a < 0) 
         a = stan::prob::beta_rng(alpha, beta, rng);
       return stan::prob::binomial_rng(N, a, rng);
     }
