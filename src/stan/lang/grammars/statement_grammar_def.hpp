#ifndef STAN_LANG_GRAMMARS_STATEMENT_GRAMMAR_DEF_HPP
#define STAN_LANG_GRAMMARS_STATEMENT_GRAMMAR_DEF_HPP

#include <stan/lang/ast.hpp>
#include <stan/lang/grammars/common_adaptors_def.hpp>
#include <stan/lang/grammars/expression_grammar.hpp>
#include <stan/lang/grammars/indexes_grammar.hpp>
#include <stan/lang/grammars/semantic_actions.hpp>
#include <stan/lang/grammars/statement_grammar.hpp>
#include <stan/lang/grammars/local_var_decls_grammar.hpp>
#include <stan/lang/grammars/whitespace_grammar.hpp>
#include <boost/spirit/include/qi.hpp>
#include <boost/phoenix/phoenix.hpp>
#include <sstream>
#include <string>
#include <vector>

BOOST_FUSION_ADAPT_STRUCT(stan::lang::assgn,
                          (stan::lang::variable, lhs_var_)
                          (std::vector<stan::lang::idx>, idxs_)
                          (std::string, op_)
                          (stan::lang::expression, rhs_) )

BOOST_FUSION_ADAPT_STRUCT(stan::lang::distribution,
                          (std::string, family_)
                          (std::vector<stan::lang::expression>, args_) )

BOOST_FUSION_ADAPT_STRUCT(stan::lang::for_statement,
                          (std::string, variable_)
                          (stan::lang::range, range_)
                          (stan::lang::statement, statement_) )

BOOST_FUSION_ADAPT_STRUCT(stan::lang::for_array_statement,
                          (std::string, variable_)
                          (stan::lang::expression, expression_)
                          (stan::lang::statement, statement_) )

BOOST_FUSION_ADAPT_STRUCT(stan::lang::for_matrix_statement,
                          (std::string, variable_)
                          (stan::lang::expression, expression_)
                          (stan::lang::statement, statement_) )

BOOST_FUSION_ADAPT_STRUCT(stan::lang::return_statement,
                          (stan::lang::expression, return_value_) )

BOOST_FUSION_ADAPT_STRUCT(stan::lang::break_continue_statement,
                          (std::string, generate_) )

BOOST_FUSION_ADAPT_STRUCT(stan::lang::print_statement,
                          (std::vector<stan::lang::printable>, printables_) )

BOOST_FUSION_ADAPT_STRUCT(stan::lang::reject_statement,
                          (std::vector<stan::lang::printable>, printables_) )

BOOST_FUSION_ADAPT_STRUCT(stan::lang::increment_log_prob_statement,
                          (stan::lang::expression, log_prob_) )

BOOST_FUSION_ADAPT_STRUCT(stan::lang::sample,
                          (stan::lang::expression, expr_)
                          (stan::lang::distribution, dist_)
                          (stan::lang::range, truncation_) )

BOOST_FUSION_ADAPT_STRUCT(stan::lang::statements,
                          (std::vector<stan::lang::local_var_decl>, local_decl_)
                          (std::vector<stan::lang::statement>, statements_) )

namespace stan {

  namespace lang {

    template <typename Iterator>
    statement_grammar<Iterator>::statement_grammar(variable_map& var_map,
                                           std::stringstream& error_msgs)
      : statement_grammar::base_type(statement_r),
        var_map_(var_map),
        error_msgs_(error_msgs),
        expression_g(var_map, error_msgs),
        local_var_decls_g(var_map, error_msgs),
        statement_2_g(var_map, error_msgs, *this),
        indexes_g(var_map, error_msgs, expression_g) {
      using boost::spirit::qi::_1;
      using boost::spirit::qi::char_;
      using boost::spirit::qi::eps;
      using boost::spirit::qi::lexeme;
      using boost::spirit::qi::lit;
      using boost::spirit::qi::no_skip;
      using boost::spirit::qi::string;
      using boost::spirit::qi::_pass;
      using boost::spirit::qi::_val;
      using boost::spirit::qi::raw;

      using boost::spirit::qi::labels::_a;
      using boost::spirit::qi::labels::_b;
      using boost::spirit::qi::labels::_r1;
      using boost::spirit::qi::labels::_r2;

      using boost::phoenix::begin;
      using boost::phoenix::end;

      //   _r1 var scope
      //   _r2 true if in loop (allowing break/continue)
      // raw[ ] just to wrap to get line numbers
      statement_r.name("statement");
      statement_r
        = raw[statement_sub_r(_r1, _r2)[assign_lhs_f(_val, _1)]]
        [add_line_number_f(_val, begin(_1), end(_1))];

      statement_sub_r.name("statement");
      statement_sub_r
        %= no_op_statement_r                        // key ";"
        | statement_seq_r(_r1, _r2)                 // key "{"
        | increment_log_prob_statement_r(_r1)       // key "increment_log_prob"
        | increment_target_statement_r(_r1)         // key "target"
        | for_statement_r(_r1)                      // key "for"
        | for_matrix_statement_r(_r1)               // key "for"
        | for_array_statement_r(_r1)                // key "for"
        | while_statement_r(_r1)                    // key "while"
        | break_continue_statement_r(_r2)           // key "break", "continue"
        | statement_2_g(_r1, _r2)                   // key "if"
        | print_statement_r(_r1)                    // key "print"
        | reject_statement_r(_r1)                   // key "reject"
        | void_return_statement_r(_r1)              // key "return"
        | return_statement_r(_r1)                   // key "return"
        | assgn_r(_r1)                              // var[idxs] = expr
        | sample_r(_r1)                             // expression "~"
        | expression_g(_r1)                         // expression
        [expression_as_statement_f(_pass, _1,
                                   boost::phoenix::ref(error_msgs_))];

      // _r1 = var scope,  _r2 = true if in loop,  _a var_decls, _b local scope
      statement_seq_r.name("sequence of statements");
      statement_seq_r
        %= lit('{')
        > eps[reset_var_scope_f(_b, _r1)]
        > local_var_decls_r(_b)[assign_lhs_f(_a, _1)]
        > *statement_r(_b, _r2)[trace_f("statement_seq_r, statement_r")]
        > lit('}')
        > eps[unscope_locals_f(_a, boost::phoenix::ref(var_map_))];

      local_var_decls_r
        %= local_var_decls_g(_r1);

      // _r1 = var scope
      increment_log_prob_statement_r.name("increment log prob statement");
      increment_log_prob_statement_r
        %= (lit("increment_log_prob") >> no_skip[!char_("a-zA-Z0-9_")])
        > eps[deprecate_increment_log_prob_f(boost::phoenix::ref(error_msgs_))]
        > eps[validate_allow_sample_f(_r1, _pass,
                                      boost::phoenix::ref(error_msgs_))]
        > lit('(')
        > expression_g(_r1)
          [validate_non_void_expression_f(_1, _pass,
                                          boost::phoenix::ref(error_msgs_))]
        > lit(')')
        > lit(';');

      // just variant syntax for increment_log_prob_r (see above)
      // _r1 = var scope
      increment_target_statement_r.name("increment target statement");
      increment_target_statement_r
        %= (lit("target") >> lit("+="))
        > eps[validate_allow_sample_f(_r1, _pass,
                                      boost::phoenix::ref(error_msgs_))]
        > expression_g(_r1)
          [validate_non_void_expression_f(_1, _pass,
                                          boost::phoenix::ref(error_msgs_))]
        > lit(';');

      // _r1 = var scope
      while_statement_r.name("while statement");
      while_statement_r
        = (lit("while") >> no_skip[!char_("a-zA-Z0-9_")])
        > lit('(')
        > expression_g(_r1)
          [add_while_condition_f(_val, _1, _pass,
                                 boost::phoenix::ref(error_msgs_))]
        > lit(')')
        > statement_r(_r1, true)
          [add_while_body_f(_val, _1)];

      // _r1 = true if in loop
      break_continue_statement_r.name("break or continue statement");
      break_continue_statement_r
        %= (string("break") | string("continue"))
        > eps[validate_in_loop_f(_r1, _pass, boost::phoenix::ref(error_msgs_))]
        > lit(';');

      // _r1 = var scope
      for_statement_r.name("for statement");
      for_statement_r
        %= lit("for")
        >> no_skip[!char_("a-zA-Z0-9_")]
        >> lit('(')
        >> identifier_r[store_loop_identifier_f(_1, _a, _pass,
                                         boost::phoenix::ref(var_map_),
                                         boost::phoenix::ref(error_msgs_))]
        >> lit("in")
        >> (range_r(_r1)
            > lit(')'))
        >> (eps[add_loop_identifier_f(_a, _r1,
                                      boost::phoenix::ref(var_map_))]
            > statement_r(_r1, true))
        > eps
        [remove_loop_identifier_f(_a, boost::phoenix::ref(var_map_))];

      // _r1 = var scope
<<<<<<< HEAD
      for_matrix_statement_r.name("for (matrix/vector/rowvector) statement");
      for_matrix_statement_r
=======
      for_array_statement_r.name("for statement, loop over array");
      for_array_statement_r
>>>>>>> bf248025
        %= lit("for")
        >> no_skip[!char_("a-zA-Z0-9_")]
        >> lit('(')
        >> identifier_r[store_loop_identifier_f(_1, _a, _pass,
                                         boost::phoenix::ref(var_map_),
                                         boost::phoenix::ref(error_msgs_))]
        >> lit("in")
<<<<<<< HEAD
        >> (expression_rhs_r(_r1)[add_matrix_loop_identifier_f(_1, _a, _r1,
                                            _pass,
                                            boost::phoenix::ref(var_map_),
                                            boost::phoenix::ref(error_msgs_))]
=======
        >> (expression_rhs_r(_r1)[add_array_loop_identifier_f(_1, _a, _r1,
                                         _pass,
                                         boost::phoenix::ref(var_map_))]
>>>>>>> bf248025
            > lit(')'))
        >> (eps
            > statement_r(_r1, true))
        > eps
        [remove_loop_identifier_f(_a, boost::phoenix::ref(var_map_))];

      // _r1 = var scope
<<<<<<< HEAD
      for_array_statement_r.name("for (array) statement");
      for_array_statement_r
=======
      for_matrix_statement_r.name("for statement, loop over vector or matrix");
      for_matrix_statement_r
>>>>>>> bf248025
        %= (lit("for") >> no_skip[!char_("a-zA-Z0-9_")])
        > lit('(')
        > identifier_r[store_loop_identifier_f(_1, _a, _pass,
                                         boost::phoenix::ref(var_map_),
                                         boost::phoenix::ref(error_msgs_))]
        > lit("in")
        > expression_rhs_r(_r1)[add_array_loop_identifier_f(_1, _a, _r1,
                                         _pass,
                                         boost::phoenix::ref(var_map_),
                                         boost::phoenix::ref(error_msgs_))]
        > lit(')')
        > statement_r(_r1, true)
        > eps
           [remove_loop_identifier_f(_a, boost::phoenix::ref(var_map_))];

      // _r1 = var scope
      print_statement_r.name("print statement");
      print_statement_r
        %= (lit("print") >> no_skip[!char_("a-zA-Z0-9_")])
        > lit('(')
        > (printable_r(_r1) % ',')
        > lit(')');

      // _r1 = var scope
      reject_statement_r.name("reject statement");
      reject_statement_r
        %= (lit("reject") >> no_skip[!char_("a-zA-Z0-9_")])
        > lit('(')
        > (printable_r(_r1) % ',')
        > lit(')');

      // _r1 = var scope
      printable_r.name("printable");
      printable_r
        %= printable_string_r
        | expression_g(_r1)
          [non_void_expression_f(_1, _pass, boost::phoenix::ref(error_msgs_))];

      printable_string_r.name("printable quoted string");
      printable_string_r
        %= lit('"')
        > no_skip[*char_("a-zA-Z0-9/~!@#$%^&*()`_+-={}|[]:;'<>?,./ ")]
        > lit('"');

      identifier_r.name("identifier");
      identifier_r
        %= (lexeme[char_("a-zA-Z")
                   >> *char_("a-zA-Z0-9_.")]);

      // _r1 = var scope
      range_r.name("range expression pair, colon");
      range_r
        %= expression_g(_r1)
           [validate_int_expr_no_error_msgs_f(_1, _pass,
                                     boost::phoenix::ref(error_msgs_))]
        >> lit(':')
        >> expression_g(_r1)
           [validate_int_expr_no_error_msgs_f(_1, _pass,
                                     boost::phoenix::ref(error_msgs_))];

      // _r1 = var scope
      assgn_r.name("assignment statement");
      assgn_r
<<<<<<< HEAD
        %= var_r(_r1)
        >> indexes_g(_r1)[trace_f("indexed var")]
=======
        %= identifier_r[set_lhs_var_assgn_f(_val, _1, _pass,
                                            boost::phoenix::ref(var_map_),
                                            boost::phoenix::ref(error_msgs_))]
        >> opt_idxs_r(_r1)
>>>>>>> bf248025
        >> assignment_operator_r
        >> (eps[validate_lhs_var_assgn_f(_val, _r1, _pass,
                                         boost::phoenix::ref(var_map_),
                                         boost::phoenix::ref(error_msgs_))]
            > expression_rhs_r(_r1))
              [validate_assgn_f(_val, _pass,
                                boost::phoenix::ref(var_map_),
                                boost::phoenix::ref(error_msgs_))]
        > lit(';');

      assignment_operator_r.name("assignment operator");
      assignment_operator_r
        %= (string("=") >> no_skip[!char_("=")])
        | string("+=")
        | string("-=")
        | string("*=")
        | string("/=")
        | string(".*=")
        | string("./=")
        | string("<-")
          [deprecate_old_assignment_op_f(_val,
                                         boost::phoenix::ref(error_msgs_))];

      // _r1 = var scope
      expression_rhs_r.name("expression assignable to left-hand side");
      expression_rhs_r
        %= expression_g(_r1);

      // _r1 = var scope
      opt_idxs_r.name("array indexes (optional)");
      opt_idxs_r
        %=  *idxs_r(_r1);

      idxs_r.name("array indexes");
      idxs_r
        %= indexes_g(_r1);

      // _r1 = var scope
      sample_r.name("distribution of expression");
      sample_r
        %= (expression_g(_r1)
            >> lit('~'))
        > eps
        [validate_allow_sample_f(_r1, _pass,
                                 boost::phoenix::ref(error_msgs_))]
        > distribution_r(_r1)
        > -truncation_range_r(_r1)
        > lit(';')
        > eps
        [validate_sample_f(_val, boost::phoenix::ref(var_map_),
                           _pass, boost::phoenix::ref(error_msgs_))];

      // _r1 = var scope
      distribution_r.name("distribution and parameters");
      distribution_r
        %= (identifier_r
            >> lit('(')
            >> -(expression_g(_r1) % ','))
        > lit(')');

      // _r1 = var scope
      truncation_range_r.name("range pair");
      truncation_range_r
        %= lit('T')
        > lit('[')
        > -expression_g(_r1)
        > lit(',')
        > -expression_g(_r1)
        > lit(']');

      // _r1 = var scope
<<<<<<< HEAD
      return_statement_r.name("return statement");
      return_statement_r
        %= (lit("return") >> no_skip[!char_("a-zA-Z0-9_")])
        >> expression_g(_r1)[trace_f("return statement, expression")]
        >> lit(';') [validate_return_allowed_f(_r1, _pass,
                                     boost::phoenix::ref(error_msgs_))];

      // _r1 = var scope
=======
>>>>>>> bf248025
      void_return_statement_r.name("void return statement");
      void_return_statement_r
        = lit("return") [set_void_return_f(_val)]
        >> lit(';') [validate_void_return_allowed_f(_r1, _pass,
                                          boost::phoenix::ref(error_msgs_))];

      // _r1 = var scope
      return_statement_r.name("return statement");
      return_statement_r
        %= (lit("return") >> no_skip[!char_("a-zA-Z0-9_")])
        > (expression_g(_r1)
           | (eps[non_void_return_msg_f(_r1, _pass,
                                        boost::phoenix::ref(error_msgs_))]
              > expression_g(_r1)))
        > lit(';') [validate_return_allowed_f(_r1, _pass,
                                     boost::phoenix::ref(error_msgs_))];


      no_op_statement_r.name("no op statement");
      no_op_statement_r
        %= lit(';') [set_no_op_f(_val)];
    }

  }
}
#endif<|MERGE_RESOLUTION|>--- conflicted
+++ resolved
@@ -204,13 +204,8 @@
         [remove_loop_identifier_f(_a, boost::phoenix::ref(var_map_))];
 
       // _r1 = var scope
-<<<<<<< HEAD
-      for_matrix_statement_r.name("for (matrix/vector/rowvector) statement");
+      for_matrix_statement_r.name("for statement, loop over vector or matrix");
       for_matrix_statement_r
-=======
-      for_array_statement_r.name("for statement, loop over array");
-      for_array_statement_r
->>>>>>> bf248025
         %= lit("for")
         >> no_skip[!char_("a-zA-Z0-9_")]
         >> lit('(')
@@ -218,16 +213,9 @@
                                          boost::phoenix::ref(var_map_),
                                          boost::phoenix::ref(error_msgs_))]
         >> lit("in")
-<<<<<<< HEAD
-        >> (expression_rhs_r(_r1)[add_matrix_loop_identifier_f(_1, _a, _r1,
-                                            _pass,
-                                            boost::phoenix::ref(var_map_),
-                                            boost::phoenix::ref(error_msgs_))]
-=======
         >> (expression_rhs_r(_r1)[add_array_loop_identifier_f(_1, _a, _r1,
                                          _pass,
                                          boost::phoenix::ref(var_map_))]
->>>>>>> bf248025
             > lit(')'))
         >> (eps
             > statement_r(_r1, true))
@@ -235,13 +223,9 @@
         [remove_loop_identifier_f(_a, boost::phoenix::ref(var_map_))];
 
       // _r1 = var scope
-<<<<<<< HEAD
-      for_array_statement_r.name("for (array) statement");
+
+      for_array_statement_r.name("for statement, loop over array");
       for_array_statement_r
-=======
-      for_matrix_statement_r.name("for statement, loop over vector or matrix");
-      for_matrix_statement_r
->>>>>>> bf248025
         %= (lit("for") >> no_skip[!char_("a-zA-Z0-9_")])
         > lit('(')
         > identifier_r[store_loop_identifier_f(_1, _a, _pass,
@@ -305,15 +289,10 @@
       // _r1 = var scope
       assgn_r.name("assignment statement");
       assgn_r
-<<<<<<< HEAD
-        %= var_r(_r1)
-        >> indexes_g(_r1)[trace_f("indexed var")]
-=======
         %= identifier_r[set_lhs_var_assgn_f(_val, _1, _pass,
                                             boost::phoenix::ref(var_map_),
                                             boost::phoenix::ref(error_msgs_))]
         >> opt_idxs_r(_r1)
->>>>>>> bf248025
         >> assignment_operator_r
         >> (eps[validate_lhs_var_assgn_f(_val, _r1, _pass,
                                          boost::phoenix::ref(var_map_),
@@ -385,17 +364,6 @@
         > lit(']');
 
       // _r1 = var scope
-<<<<<<< HEAD
-      return_statement_r.name("return statement");
-      return_statement_r
-        %= (lit("return") >> no_skip[!char_("a-zA-Z0-9_")])
-        >> expression_g(_r1)[trace_f("return statement, expression")]
-        >> lit(';') [validate_return_allowed_f(_r1, _pass,
-                                     boost::phoenix::ref(error_msgs_))];
-
-      // _r1 = var scope
-=======
->>>>>>> bf248025
       void_return_statement_r.name("void return statement");
       void_return_statement_r
         = lit("return") [set_void_return_f(_val)]
