// included from constructor for function_signatures() in src/stan/lang/ast.hpp

std::vector<bare_expr_type> bare_types;
bare_types.push_back(int_type());
bare_types.push_back(double_type());
bare_types.push_back(vector_type());
bare_types.push_back(row_vector_type());
bare_types.push_back(matrix_type());

std::vector<bare_expr_type> vector_types;
vector_types.push_back(double_type());  // scalar
vector_types.push_back(bare_array_type(double_type(), 1));  // std vector
vector_types.push_back(vector_type());  // Eigen vector
vector_types.push_back(row_vector_type());  // Eigen row vector

std::vector<bare_expr_type> int_vector_types;
int_vector_types.push_back(int_type());  // scalar
int_vector_types.push_back(bare_array_type(int_type()));  // std vector

std::vector<bare_expr_type> primitive_types;
primitive_types.push_back(int_type());
primitive_types.push_back(double_type());

std::vector<bare_expr_type> all_vector_types;
all_vector_types.push_back(bare_expr_type(double_type()));  // scalar
all_vector_types.push_back(bare_expr_type(bare_array_type(double_type())));  // std vector
all_vector_types.push_back(bare_expr_type(vector_type()));  // Eigen vector
all_vector_types.push_back(bare_expr_type(row_vector_type()));  // Eigen row vector
all_vector_types.push_back(bare_expr_type(int_type()));  // scalar
all_vector_types.push_back(bare_expr_type(bare_array_type(int_type())));  // std vector

add("abs", bare_expr_type(int_type()), bare_expr_type(int_type()));
add("abs", bare_expr_type(double_type()), bare_expr_type(double_type()));
add_unary_vectorized("acos");
add_unary_vectorized("acosh");
for (size_t i = 0; i < bare_types.size(); ++i) {
  add("add", bare_types[i], bare_types[i], bare_types[i]);
 }
add("add", bare_expr_type(vector_type()), bare_expr_type(vector_type()), bare_expr_type(double_type()));
add("add", bare_expr_type(row_vector_type()), bare_expr_type(row_vector_type()), bare_expr_type(double_type()));
add("add", bare_expr_type(matrix_type()), bare_expr_type(matrix_type()), bare_expr_type(double_type()));
add("add", bare_expr_type(vector_type()), bare_expr_type(double_type()), bare_expr_type(vector_type()));
add("add", bare_expr_type(row_vector_type()), bare_expr_type(double_type()), bare_expr_type(row_vector_type()));
add("add", bare_expr_type(matrix_type()), bare_expr_type(double_type()), bare_expr_type(matrix_type()));
for (size_t i = 0; i < bare_types.size(); ++i) {
  add("add", bare_types[i], bare_types[i]);
 }
for (size_t i = 1; i < 8; ++i) {
  add("append_array", bare_expr_type(bare_array_type(int_type(), i)), bare_expr_type(bare_array_type(int_type(), i)), bare_expr_type(bare_array_type(int_type(), i)));
  add("append_array", bare_expr_type(bare_array_type(double_type(), i)), bare_expr_type(bare_array_type(double_type(), i)), bare_expr_type(bare_array_type(double_type(), i)));
  add("append_array", bare_expr_type(bare_array_type(vector_type(), i)), bare_expr_type(bare_array_type(vector_type(), i)), bare_expr_type(bare_array_type(vector_type(), i)));
  add("append_array", bare_expr_type(bare_array_type(row_vector_type(), i)), bare_expr_type(bare_array_type(row_vector_type(), i)), bare_expr_type(bare_array_type(row_vector_type(), i)));
  add("append_array", bare_expr_type(bare_array_type(matrix_type(), i)), bare_expr_type(bare_array_type(matrix_type(), i)), bare_expr_type(bare_array_type(matrix_type(), i)));
 }
add_unary_vectorized("asin");
add_unary_vectorized("asinh");
add_unary_vectorized("atan");
add_binary("atan2");
add_unary_vectorized("atanh");
for (size_t i = 0; i < int_vector_types.size(); ++i)
  for (size_t j = 0; j < vector_types.size(); ++j) {
    add("bernoulli_ccdf_log", bare_expr_type(double_type()), int_vector_types[i], 
	vector_types[j]);
    add("bernoulli_cdf", bare_expr_type(double_type()), int_vector_types[i], 
	vector_types[j]);
    add("bernoulli_cdf_log", bare_expr_type(double_type()), int_vector_types[i], 
	vector_types[j]);
    add("bernoulli_log", bare_expr_type(double_type()), int_vector_types[i], 
	vector_types[j]);
    add("bernoulli_lccdf", bare_expr_type(double_type()), int_vector_types[i], 
	vector_types[j]);
    add("bernoulli_lcdf", bare_expr_type(double_type()), int_vector_types[i], 
	vector_types[j]);
    add("bernoulli_lpmf", bare_expr_type(double_type()), int_vector_types[i], 
	vector_types[j]);
  }
for (const auto& t : all_vector_types) {
  add("bernoulli_rng", rng_return_type<int_type>(t), t);
 }
for (const auto& t : all_vector_types) {
  add("bernoulli_logit_rng", rng_return_type<int_type>(t), t);
 }
for (size_t i = 0; i < int_vector_types.size(); ++i)
  for (size_t j = 0; j < vector_types.size(); ++j) {
    add("bernoulli_logit_log", bare_expr_type(double_type()), int_vector_types[i], 
	vector_types[j]);
    add("bernoulli_logit_lpmf", bare_expr_type(double_type()), int_vector_types[i], 
	vector_types[j]);
  }
add("bernoulli_logit_glm_lpmf",
    bare_expr_type(double_type()),
    bare_expr_type(bare_array_type(int_type(), 1)),
    bare_expr_type(matrix_type()),
    bare_expr_type(double_type()),
    bare_expr_type(vector_type()));
add("bernoulli_logit_glm_lpmf",
    bare_expr_type(double_type()),
    bare_expr_type(bare_array_type(int_type(), 1)),
    bare_expr_type(matrix_type()),
    bare_expr_type(vector_type()),
    bare_expr_type(vector_type()));
add("bessel_first_kind", bare_expr_type(double_type()), bare_expr_type(int_type()), bare_expr_type(double_type()));
add("bessel_second_kind", bare_expr_type(double_type()), bare_expr_type(int_type()), bare_expr_type(double_type()));
for (size_t i = 0; i < int_vector_types.size(); i++)
  for (size_t j = 0; j < int_vector_types.size(); j++)
    for (size_t k = 0; k < vector_types.size(); k++)
      for (size_t l = 0; l < vector_types.size(); l++) {
        add("beta_binomial_ccdf_log", bare_expr_type(double_type()),
            int_vector_types[i], int_vector_types[j],
	    vector_types[k], vector_types[l]);
        add("beta_binomial_cdf", bare_expr_type(double_type()),
            int_vector_types[i], int_vector_types[j],
	    vector_types[k], vector_types[l]);
        add("beta_binomial_cdf_log", bare_expr_type(double_type()),
            int_vector_types[i], int_vector_types[j],
	    vector_types[k], vector_types[l]);
        add("beta_binomial_log", bare_expr_type(double_type()),
            int_vector_types[i], int_vector_types[j],
	    vector_types[k], vector_types[l]);
        add("beta_binomial_lccdf", bare_expr_type(double_type()), int_vector_types[i],
	    int_vector_types[j], vector_types[k], vector_types[l]);
        add("beta_binomial_lcdf", bare_expr_type(double_type()),
            int_vector_types[i], int_vector_types[j],
	    vector_types[k], vector_types[l]);
        add("beta_binomial_lpmf", bare_expr_type(double_type()),
            int_vector_types[i], int_vector_types[j],
	    vector_types[k], vector_types[l]);
      }
for (const auto& t : int_vector_types) {
  for (const auto& u : all_vector_types) {
    for (const auto& v : all_vector_types) {
      add("beta_binomial_rng", rng_return_type<int_type>(t, u, v), t, u, v);
    }
  }
 }
for (size_t i = 0; i < vector_types.size(); ++i) {
  for (size_t j = 0; j < vector_types.size(); ++j) {
    for (size_t k = 0; k < vector_types.size(); ++k) {
      add("beta_ccdf_log", bare_expr_type(double_type()), vector_types[i],
	  vector_types[j], vector_types[k]);
      add("beta_cdf", bare_expr_type(double_type()), vector_types[i], vector_types[j],
	  vector_types[k]);
      add("beta_cdf_log", bare_expr_type(double_type()), vector_types[i],
	  vector_types[j], vector_types[k]);
      add("beta_log", bare_expr_type(double_type()), vector_types[i], vector_types[j],
	  vector_types[k]);
      add("beta_lccdf", bare_expr_type(double_type()), vector_types[i],
	  vector_types[j], vector_types[k]);
      add("beta_lcdf", bare_expr_type(double_type()), vector_types[i],
	  vector_types[j], vector_types[k]);
      add("beta_lpdf", bare_expr_type(double_type()), vector_types[i], vector_types[j],
	  vector_types[k]);
    }
  }
 }
for (const auto& t : all_vector_types) {
  for (const auto& u : all_vector_types) {
    add("beta_rng", rng_return_type<double_type>(t, u), t, u);
  }
 }
<<<<<<< HEAD
for (const auto& t : vector_types) {
  for (const auto& u : vector_types) {
    for (const auto& v : all_vector_types) {
      add("beta_proportion_ccdf_log", expr_type(double_type()), t, u, v);
      add("beta_proportion_cdf_log", expr_type(double_type()), t, u, v);
      add("beta_proportion_log", expr_type(double_type()), t, u, v);
      add("beta_proportion_lccdf", expr_type(double_type()), t, u, v);
      add("beta_proportion_lcdf", expr_type(double_type()), t, u, v);
      add("beta_proportion_lpdf", expr_type(double_type()), t, u, v);
    }
  }
 }
for (const auto& t : vector_types) {
  for (const auto& u : all_vector_types) {
    add("beta_proportion_rng", rng_return_type<double_type>(t, u), t, u);
  }
 }
add("binary_log_loss", expr_type(double_type()), expr_type(int_type()), expr_type(double_type()));
=======
add("binary_log_loss", bare_expr_type(double_type()), bare_expr_type(int_type()), bare_expr_type(double_type()));
>>>>>>> 8aaac5d8
for (size_t i = 0; i < int_vector_types.size(); ++i) {
  for (size_t j = 0; j < int_vector_types.size(); ++j) {
    for (size_t k = 0; k < vector_types.size(); ++k) {
      add("binomial_ccdf_log", bare_expr_type(double_type()), 
          int_vector_types[i], int_vector_types[j], vector_types[k]);
      add("binomial_cdf", bare_expr_type(double_type()), 
          int_vector_types[i], int_vector_types[j], vector_types[k]);
      add("binomial_cdf_log", bare_expr_type(double_type()), 
          int_vector_types[i], int_vector_types[j], vector_types[k]);
      add("binomial_log", bare_expr_type(double_type()), 
          int_vector_types[i], int_vector_types[j], vector_types[k]);
      add("binomial_lccdf", bare_expr_type(double_type()), 
          int_vector_types[i], int_vector_types[j], vector_types[k]);
      add("binomial_lcdf", bare_expr_type(double_type()), 
          int_vector_types[i], int_vector_types[j], vector_types[k]);
      add("binomial_lpmf", bare_expr_type(double_type()), 
          int_vector_types[i], int_vector_types[j], vector_types[k]);
    }
  }
}
for (const auto& t : int_vector_types) {
  for (const auto& u : all_vector_types) {
    add("binomial_rng", rng_return_type<int_type>(t, u), t, u);
  }
 }
add_binary("binomial_coefficient_log");
for (size_t i = 0; i < int_vector_types.size(); ++i) {
  for (size_t j = 0; j < int_vector_types.size(); ++j) {
    for (size_t k = 0; k < vector_types.size(); ++k) {
      add("binomial_logit_log", bare_expr_type(double_type()), 
          int_vector_types[i], int_vector_types[j], vector_types[k]);
      add("binomial_logit_lpmf", bare_expr_type(double_type()), 
          int_vector_types[i], int_vector_types[j], vector_types[k]);
    }
  }
 }
add("block", bare_expr_type(matrix_type()), bare_expr_type(matrix_type()), bare_expr_type(int_type()), bare_expr_type(int_type()), bare_expr_type(int_type()), bare_expr_type(int_type()));
for (size_t i = 0; i < int_vector_types.size(); ++i) {
  add("categorical_log", bare_expr_type(double_type()), int_vector_types[i], bare_expr_type(vector_type()));
  add("categorical_logit_log", bare_expr_type(double_type()), int_vector_types[i],
      bare_expr_type(vector_type()));
  add("categorical_lpmf", bare_expr_type(double_type()), int_vector_types[i], bare_expr_type(vector_type()));
  add("categorical_logit_lpmf", bare_expr_type(double_type()), int_vector_types[i],
      bare_expr_type(vector_type()));
 }
add("categorical_rng", bare_expr_type(int_type()), bare_expr_type(vector_type()));
add("categorical_logit_rng", bare_expr_type(int_type()), bare_expr_type(vector_type()));
for (size_t i = 0; i < vector_types.size(); ++i) {
  for (size_t j = 0; j < vector_types.size(); ++j) {
    for (size_t k = 0; k < vector_types.size(); ++k) {
      add("cauchy_ccdf_log", bare_expr_type(double_type()), vector_types[i],
	  vector_types[j], vector_types[k]);
      add("cauchy_cdf", bare_expr_type(double_type()), vector_types[i], vector_types[j],
	  vector_types[k]);
      add("cauchy_cdf_log", bare_expr_type(double_type()), vector_types[i],
	  vector_types[j], vector_types[k]);
      add("cauchy_log", bare_expr_type(double_type()), vector_types[i], vector_types[j],
	  vector_types[k]);
      add("cauchy_lccdf", bare_expr_type(double_type()), vector_types[i],
	  vector_types[j], vector_types[k]);
      add("cauchy_lcdf", bare_expr_type(double_type()), vector_types[i],
	  vector_types[j], vector_types[k]);
      add("cauchy_lpdf", bare_expr_type(double_type()), vector_types[i], vector_types[j],
	  vector_types[k]);
    }
  }
 }
for (const auto& t : all_vector_types) {
  for (const auto& u : all_vector_types) {
    add("cauchy_rng", rng_return_type<double_type>(t, u), t, u);
  }
 }
add("append_col", bare_expr_type(matrix_type()), bare_expr_type(matrix_type()), bare_expr_type(matrix_type()));
add("append_col", bare_expr_type(matrix_type()), bare_expr_type(vector_type()), bare_expr_type(matrix_type()));
add("append_col", bare_expr_type(matrix_type()), bare_expr_type(matrix_type()), bare_expr_type(vector_type()));
add("append_col", bare_expr_type(matrix_type()), bare_expr_type(vector_type()), bare_expr_type(vector_type()));
add("append_col", bare_expr_type(row_vector_type()), bare_expr_type(row_vector_type()), bare_expr_type(row_vector_type()));
add("append_col", bare_expr_type(row_vector_type()), bare_expr_type(double_type()), bare_expr_type(row_vector_type()));
add("append_col", bare_expr_type(row_vector_type()), bare_expr_type(row_vector_type()), bare_expr_type(double_type()));
add_unary_vectorized("cbrt");
add_unary_vectorized("ceil");
for (size_t i = 0; i < vector_types.size(); ++i) {
  for (size_t j = 0; j < vector_types.size(); ++j) {
    add("chi_square_ccdf_log", bare_expr_type(double_type()), vector_types[i],
        vector_types[j]);
    add("chi_square_cdf", bare_expr_type(double_type()), vector_types[i],
        vector_types[j]);
    add("chi_square_cdf_log", bare_expr_type(double_type()), vector_types[i],
        vector_types[j]);
    add("chi_square_log", bare_expr_type(double_type()), vector_types[i],
        vector_types[j]);
    add("chi_square_lccdf", bare_expr_type(double_type()), vector_types[i],
        vector_types[j]);
    add("chi_square_lcdf", bare_expr_type(double_type()), vector_types[i],
        vector_types[j]);
    add("chi_square_lpdf", bare_expr_type(double_type()), vector_types[i],
        vector_types[j]);
  }
 }
for (const auto& t : all_vector_types) {
  add("chi_square_rng", rng_return_type<double_type>(t), t);
 }
add("cholesky_decompose", bare_expr_type(matrix_type()), bare_expr_type(matrix_type()));
add("choose", bare_expr_type(int_type()), bare_expr_type(int_type()), bare_expr_type(int_type()));
add("col", bare_expr_type(vector_type()), bare_expr_type(matrix_type()), bare_expr_type(int_type()));
add("cols", bare_expr_type(int_type()), bare_expr_type(vector_type()));
add("cols", bare_expr_type(int_type()), bare_expr_type(row_vector_type()));
add("cols", bare_expr_type(int_type()), bare_expr_type(matrix_type()));
add("columns_dot_product", bare_expr_type(row_vector_type()), bare_expr_type(vector_type()), bare_expr_type(vector_type()));
add("columns_dot_product", bare_expr_type(row_vector_type()), bare_expr_type(row_vector_type()), bare_expr_type(row_vector_type()));
add("columns_dot_product", bare_expr_type(row_vector_type()), bare_expr_type(matrix_type()), bare_expr_type(matrix_type()));
add("columns_dot_self", bare_expr_type(row_vector_type()), bare_expr_type(vector_type()));
add("columns_dot_self", bare_expr_type(row_vector_type()), bare_expr_type(row_vector_type()));
add("columns_dot_self", bare_expr_type(row_vector_type()), bare_expr_type(matrix_type()));
add_unary_vectorized("cos");
add_unary_vectorized("cosh");
add("cov_exp_quad", bare_expr_type(matrix_type()), bare_expr_type(bare_array_type(double_type(), 1)), bare_expr_type(double_type()), bare_expr_type(double_type()));
add("cov_exp_quad", bare_expr_type(matrix_type()), bare_expr_type(bare_array_type(vector_type(), 1)), bare_expr_type(double_type()), bare_expr_type(double_type()));
add("cov_exp_quad", bare_expr_type(matrix_type()), bare_expr_type(bare_array_type(row_vector_type(), 1)), bare_expr_type(double_type()), bare_expr_type(double_type()));
add("cov_exp_quad", bare_expr_type(matrix_type()),
    bare_expr_type(bare_array_type(double_type(), 1)), bare_expr_type(bare_array_type(double_type(), 1)),bare_expr_type(double_type()), bare_expr_type(double_type()));
add("cov_exp_quad", bare_expr_type(matrix_type()), bare_expr_type(bare_array_type(vector_type(), 1)), bare_expr_type(bare_array_type(vector_type(), 1)), bare_expr_type(double_type()), bare_expr_type(double_type()));
add("cov_exp_quad", bare_expr_type(matrix_type()), bare_expr_type(bare_array_type(row_vector_type(), 1)), bare_expr_type(bare_array_type(row_vector_type(), 1)), bare_expr_type(double_type()), bare_expr_type(double_type()));
add("crossprod", bare_expr_type(matrix_type()), bare_expr_type(matrix_type()));
add("csr_matrix_times_vector", bare_expr_type(vector_type()), bare_expr_type(int_type()), bare_expr_type(int_type()),
    bare_expr_type(vector_type()), bare_expr_type(bare_array_type(int_type(), 1)), bare_expr_type(bare_array_type(int_type(), 1)), bare_expr_type(vector_type()));
add("csr_to_dense_matrix", bare_expr_type(matrix_type()), bare_expr_type(int_type()), bare_expr_type(int_type()),
    bare_expr_type(vector_type()), bare_expr_type(bare_array_type(int_type(), 1)), bare_expr_type(bare_array_type(int_type(), 1)));
add("csr_extract_w", bare_expr_type(vector_type()), bare_expr_type(matrix_type()));
add("csr_extract_v", bare_expr_type(bare_array_type(int_type(), 1)), bare_expr_type(matrix_type()));
add("csr_extract_u", bare_expr_type(bare_array_type(int_type(), 1)), bare_expr_type(matrix_type()));
add("cumulative_sum", bare_expr_type(bare_array_type(double_type(), 1)),
    bare_expr_type(bare_array_type(double_type(), 1)));
add("cumulative_sum", bare_expr_type(vector_type()), bare_expr_type(vector_type()));
add("cumulative_sum", bare_expr_type(row_vector_type()), bare_expr_type(row_vector_type()));
add("determinant", bare_expr_type(double_type()), bare_expr_type(matrix_type()));
add("diag_matrix", bare_expr_type(matrix_type()), bare_expr_type(vector_type()));
add("diag_post_multiply", bare_expr_type(matrix_type()), bare_expr_type(matrix_type()), bare_expr_type(vector_type()));
add("diag_post_multiply", bare_expr_type(matrix_type()), bare_expr_type(matrix_type()), bare_expr_type(row_vector_type()));
add("diag_pre_multiply", bare_expr_type(matrix_type()), bare_expr_type(vector_type()), bare_expr_type(matrix_type()));
add("diag_pre_multiply", bare_expr_type(matrix_type()), bare_expr_type(row_vector_type()), bare_expr_type(matrix_type()));
add("diagonal", bare_expr_type(vector_type()), bare_expr_type(matrix_type()));
add_unary_vectorized("digamma");

add("dims", bare_expr_type(bare_array_type(int_type(), 1)), bare_expr_type(int_type()));
add("dims", bare_expr_type(bare_array_type(int_type(), 1)), bare_expr_type(double_type()));
add("dims", bare_expr_type(bare_array_type(int_type(), 1)), bare_expr_type(vector_type()));
add("dims", bare_expr_type(bare_array_type(int_type(), 1)), bare_expr_type(row_vector_type()));
add("dims", bare_expr_type(bare_array_type(int_type(), 1)), bare_expr_type(matrix_type()));

for (size_t i = 0; i < 8; ++i) {
  add("dims", bare_expr_type(bare_array_type(int_type(), 1)), bare_expr_type(bare_array_type(int_type(), i + 1)));
  add("dims", bare_expr_type(bare_array_type(int_type(), 1)), bare_expr_type(bare_array_type(double_type(), i + 1)));
  add("dims", bare_expr_type(bare_array_type(int_type(), 1)), bare_expr_type(bare_array_type(vector_type(), i + 1)));
  add("dims", bare_expr_type(bare_array_type(int_type(), 1)), bare_expr_type(bare_array_type(row_vector_type(), i + 1)));
  add("dims", bare_expr_type(bare_array_type(int_type(), 1)), bare_expr_type(bare_array_type(matrix_type(), i + 1)));
 }

add("dirichlet_log", bare_expr_type(double_type()), bare_expr_type(vector_type()), bare_expr_type(vector_type()));
add("dirichlet_lpdf", bare_expr_type(double_type()), bare_expr_type(vector_type()), bare_expr_type(vector_type()));
add("dirichlet_rng", bare_expr_type(vector_type()), bare_expr_type(vector_type()));
add("distance", bare_expr_type(double_type()), bare_expr_type(vector_type()), bare_expr_type(vector_type()));
add("distance", bare_expr_type(double_type()), bare_expr_type(row_vector_type()), bare_expr_type(row_vector_type()));
add("distance", bare_expr_type(double_type()), bare_expr_type(vector_type()), bare_expr_type(row_vector_type()));
add("distance", bare_expr_type(double_type()), bare_expr_type(row_vector_type()), bare_expr_type(vector_type()));
add("divide", bare_expr_type(int_type()), bare_expr_type(int_type()), bare_expr_type(int_type()));
add("divide", bare_expr_type(double_type()), bare_expr_type(double_type()), bare_expr_type(double_type()));
add("divide", bare_expr_type(vector_type()), bare_expr_type(vector_type()), bare_expr_type(double_type()));
add("divide", bare_expr_type(row_vector_type()), bare_expr_type(row_vector_type()), bare_expr_type(double_type()));
add("divide", bare_expr_type(matrix_type()), bare_expr_type(matrix_type()), bare_expr_type(double_type()));
add("dot_product", bare_expr_type(double_type()), bare_expr_type(vector_type()), bare_expr_type(vector_type()));
add("dot_product", bare_expr_type(double_type()), bare_expr_type(row_vector_type()), bare_expr_type(row_vector_type()));
add("dot_product", bare_expr_type(double_type()), bare_expr_type(vector_type()), bare_expr_type(row_vector_type()));
add("dot_product", bare_expr_type(double_type()), bare_expr_type(row_vector_type()), bare_expr_type(vector_type()));
add("dot_product", bare_expr_type(double_type()), bare_expr_type(bare_array_type(double_type(), 1)),
    bare_expr_type(bare_array_type(double_type(), 1)));
add("dot_self", bare_expr_type(double_type()), bare_expr_type(vector_type()));
add("dot_self", bare_expr_type(double_type()), bare_expr_type(row_vector_type()));
for (size_t i = 0; i < vector_types.size(); ++i) {
  for (size_t j = 0; j < vector_types.size(); ++j) {
    for (size_t k = 0; k < vector_types.size(); ++k) {
      add("double_exponential_ccdf_log", bare_expr_type(double_type()), vector_types[i],
	  vector_types[j], vector_types[k]);
      add("double_exponential_cdf", bare_expr_type(double_type()), vector_types[i],
	  vector_types[j], vector_types[k]);
      add("double_exponential_cdf_log", bare_expr_type(double_type()), vector_types[i],
	  vector_types[j], vector_types[k]);
      add("double_exponential_log", bare_expr_type(double_type()), vector_types[i],
	  vector_types[j], vector_types[k]);
      add("double_exponential_lccdf", bare_expr_type(double_type()), vector_types[i],
	  vector_types[j], vector_types[k]);
      add("double_exponential_lcdf", bare_expr_type(double_type()), vector_types[i],
	  vector_types[j], vector_types[k]);
      add("double_exponential_lpdf", bare_expr_type(double_type()), vector_types[i],
	  vector_types[j], vector_types[k]);
    }
  }
 }
for (const auto& t : all_vector_types) {
  for (const auto& u : all_vector_types) {
    add("double_exponential_rng", rng_return_type<double_type>(t, u), t, u);
  }
 }
add_nullary("e");
add("eigenvalues_sym", bare_expr_type(vector_type()), bare_expr_type(matrix_type()));
add("eigenvectors_sym", bare_expr_type(matrix_type()), bare_expr_type(matrix_type()));
add("qr_Q", bare_expr_type(matrix_type()), bare_expr_type(matrix_type()));
add("qr_R", bare_expr_type(matrix_type()), bare_expr_type(matrix_type()));
add("qr_thin_Q", bare_expr_type(matrix_type()), bare_expr_type(matrix_type()));
add("qr_thin_R", bare_expr_type(matrix_type()), bare_expr_type(matrix_type()));
add("elt_divide", bare_expr_type(vector_type()), bare_expr_type(vector_type()), bare_expr_type(vector_type()));
add("elt_divide", bare_expr_type(row_vector_type()), bare_expr_type(row_vector_type()), bare_expr_type(row_vector_type()));
add("elt_divide", bare_expr_type(matrix_type()), bare_expr_type(matrix_type()), bare_expr_type(matrix_type()));
add("elt_divide", bare_expr_type(vector_type()), bare_expr_type(vector_type()), bare_expr_type(double_type()));
add("elt_divide", bare_expr_type(row_vector_type()), bare_expr_type(row_vector_type()), bare_expr_type(double_type()));
add("elt_divide", bare_expr_type(matrix_type()), bare_expr_type(matrix_type()), bare_expr_type(double_type()));
add("elt_divide", bare_expr_type(vector_type()), bare_expr_type(double_type()), bare_expr_type(vector_type()));
add("elt_divide", bare_expr_type(row_vector_type()), bare_expr_type(double_type()), bare_expr_type(row_vector_type()));
add("elt_divide", bare_expr_type(matrix_type()), bare_expr_type(double_type()), bare_expr_type(matrix_type()));
add("elt_multiply", bare_expr_type(vector_type()), bare_expr_type(vector_type()), bare_expr_type(vector_type()));
add("elt_multiply", bare_expr_type(row_vector_type()), bare_expr_type(row_vector_type()), bare_expr_type(row_vector_type()));
add("elt_multiply", bare_expr_type(matrix_type()), bare_expr_type(matrix_type()), bare_expr_type(matrix_type()));
add_unary_vectorized("erf");
add_unary_vectorized("erfc");
add_unary_vectorized("exp");
add_unary_vectorized("exp2");
for (size_t i = 0; i < vector_types.size(); ++i) {
  for (size_t j = 0; j < vector_types.size(); ++j) {
    for (size_t k = 0; k < vector_types.size(); ++k) {
      for (size_t l = 0; l < vector_types.size(); ++l) {
        add("exp_mod_normal_ccdf_log", bare_expr_type(double_type()), vector_types[i],
	    vector_types[j], vector_types[k], vector_types[l]);
        add("exp_mod_normal_cdf", bare_expr_type(double_type()), vector_types[i],
	    vector_types[j], vector_types[k], vector_types[l]);
        add("exp_mod_normal_cdf_log", bare_expr_type(double_type()), vector_types[i],
	    vector_types[j], vector_types[k], vector_types[l]);
        add("exp_mod_normal_log", bare_expr_type(double_type()), vector_types[i],
	    vector_types[j], vector_types[k], vector_types[l]);
        add("exp_mod_normal_lccdf", bare_expr_type(double_type()), vector_types[i],
	    vector_types[j], vector_types[k], vector_types[l]);
        add("exp_mod_normal_lcdf", bare_expr_type(double_type()), vector_types[i],
	    vector_types[j], vector_types[k], vector_types[l]);
        add("exp_mod_normal_lpdf", bare_expr_type(double_type()), vector_types[i],
	    vector_types[j], vector_types[k], vector_types[l]);
      }
    }
  }
 }
for (const auto& t : all_vector_types) {
  for (const auto& u : all_vector_types) {
    for (const auto& v : all_vector_types) {
      add("exp_mod_normal_rng", rng_return_type<double_type>(t, u, v), t, u, v);
    }
  }
 }
add_unary_vectorized("expm1");
for (size_t i = 0; i < vector_types.size(); ++i) {
  for (size_t j = 0; j < vector_types.size(); ++j) {
    add("exponential_ccdf_log", bare_expr_type(double_type()), vector_types[i], vector_types[j]);
    add("exponential_cdf", bare_expr_type(double_type()), vector_types[i], vector_types[j]);
    add("exponential_cdf_log", bare_expr_type(double_type()), vector_types[i], vector_types[j]);
    add("exponential_log", bare_expr_type(double_type()), vector_types[i], vector_types[j]);
    add("exponential_lccdf", bare_expr_type(double_type()), vector_types[i], vector_types[j]);
    add("exponential_lcdf", bare_expr_type(double_type()), vector_types[i], vector_types[j]);
    add("exponential_lpdf", bare_expr_type(double_type()), vector_types[i], vector_types[j]);
  }
 }
for (const auto& t : all_vector_types) {
  add("exponential_rng", rng_return_type<double_type>(t), t);
 }
add_unary_vectorized("fabs");
add("falling_factorial", bare_expr_type(double_type()), bare_expr_type(double_type()), bare_expr_type(int_type()));
add("falling_factorial", bare_expr_type(int_type()), bare_expr_type(int_type()), bare_expr_type(int_type()));
add_binary("fdim");
add_unary_vectorized("floor");
add_ternary("fma");
add_binary("fmax");
add_binary("fmin");
add_binary("fmod");
for (size_t i = 0; i < vector_types.size(); ++i) {
  for (size_t j = 0; j < vector_types.size(); ++j) {
    for (size_t k = 0; k < vector_types.size(); ++k) {
      add("frechet_ccdf_log", bare_expr_type(double_type()), vector_types[i],
          vector_types[j], vector_types[k]);
      add("frechet_cdf", bare_expr_type(double_type()), vector_types[i],
          vector_types[j], vector_types[k]);
      add("frechet_cdf_log", bare_expr_type(double_type()), vector_types[i],
          vector_types[j], vector_types[k]);
      add("frechet_log", bare_expr_type(double_type()), vector_types[i],
          vector_types[j], vector_types[k]);
      add("frechet_lccdf", bare_expr_type(double_type()), vector_types[i],
          vector_types[j], vector_types[k]);
      add("frechet_lcdf", bare_expr_type(double_type()), vector_types[i],
          vector_types[j], vector_types[k]);
      add("frechet_lpdf", bare_expr_type(double_type()), vector_types[i],
          vector_types[j], vector_types[k]);
    }
  }
 }
for (const auto& t : all_vector_types) {
  for (const auto& u : all_vector_types) {
    add("frechet_rng", rng_return_type<double_type>(t, u), t, u);
  }
 }
for (size_t i = 0; i < vector_types.size(); ++i) {
  for (size_t j = 0; j < vector_types.size(); ++j) {
    for (size_t k = 0; k < vector_types.size(); ++k) {
      add("gamma_ccdf_log", bare_expr_type(double_type()), vector_types[i],
	  vector_types[j], vector_types[k]);
      add("gamma_cdf", bare_expr_type(double_type()), vector_types[i], vector_types[j],
	  vector_types[k]);
      add("gamma_cdf_log", bare_expr_type(double_type()), vector_types[i],
	  vector_types[j], vector_types[k]);
      add("gamma_log", bare_expr_type(double_type()), vector_types[i], vector_types[j],
	  vector_types[k]);
      add("gamma_lccdf", bare_expr_type(double_type()), vector_types[i],
	  vector_types[j], vector_types[k]);
      add("gamma_lcdf", bare_expr_type(double_type()), vector_types[i],
	  vector_types[j], vector_types[k]);
      add("gamma_lpdf", bare_expr_type(double_type()), vector_types[i], vector_types[j],
	  vector_types[k]);
    }
  }
 }
add_binary("gamma_p");
add_binary("gamma_q");
for (const auto& t : all_vector_types) {
  for (const auto& u : all_vector_types) {
    add("gamma_rng", rng_return_type<double_type>(t, u), t, u);
  }
 }
add("gaussian_dlm_obs_log", bare_expr_type(double_type()), bare_expr_type(matrix_type()), bare_expr_type(matrix_type()), bare_expr_type(matrix_type()),
    bare_expr_type(matrix_type()), bare_expr_type(matrix_type()), bare_expr_type(vector_type()), bare_expr_type(matrix_type()));
add("gaussian_dlm_obs_log", bare_expr_type(double_type()), bare_expr_type(matrix_type()), bare_expr_type(matrix_type()), bare_expr_type(matrix_type()),
    bare_expr_type(vector_type()), bare_expr_type(matrix_type()), bare_expr_type(vector_type()), bare_expr_type(matrix_type()));
add("gaussian_dlm_obs_lpdf", bare_expr_type(double_type()), bare_expr_type(matrix_type()), bare_expr_type(matrix_type()), bare_expr_type(matrix_type()),
    bare_expr_type(matrix_type()), bare_expr_type(matrix_type()), bare_expr_type(vector_type()), bare_expr_type(matrix_type()));
add("gaussian_dlm_obs_lpdf", bare_expr_type(double_type()), bare_expr_type(matrix_type()), bare_expr_type(matrix_type()), bare_expr_type(matrix_type()),
    bare_expr_type(vector_type()), bare_expr_type(matrix_type()), bare_expr_type(vector_type()), bare_expr_type(matrix_type()));
add_nullary("get_lp");  // special handling in term_grammar_def
for (size_t i = 0; i < vector_types.size(); ++i) {
  for (size_t j = 0; j < vector_types.size(); ++j) {
    for (size_t k = 0; k < vector_types.size(); ++k) {
      add("gumbel_ccdf_log", bare_expr_type(double_type()), vector_types[i],
	  vector_types[j], vector_types[k]);
      add("gumbel_cdf", bare_expr_type(double_type()), vector_types[i], vector_types[j],
	  vector_types[k]);
      add("gumbel_cdf_log", bare_expr_type(double_type()), vector_types[i],
	  vector_types[j], vector_types[k]);
      add("gumbel_log", bare_expr_type(double_type()), vector_types[i], vector_types[j],
	  vector_types[k]);
      add("gumbel_lccdf", bare_expr_type(double_type()), vector_types[i],
	  vector_types[j], vector_types[k]);
      add("gumbel_lcdf", bare_expr_type(double_type()), vector_types[i],
	  vector_types[j], vector_types[k]);
      add("gumbel_lpdf", bare_expr_type(double_type()), vector_types[i], vector_types[j],
	  vector_types[k]);
    }
  }
 }
for (const auto& t : all_vector_types) {
  for (const auto& u : all_vector_types) {
    add("gumbel_rng", rng_return_type<double_type>(t, u), t, u);
  }
 }
add("head", bare_expr_type(row_vector_type()), bare_expr_type(row_vector_type()), bare_expr_type(int_type()));
add("head", bare_expr_type(vector_type()), bare_expr_type(vector_type()), bare_expr_type(int_type()));
for (size_t i = 0; i < bare_types.size(); ++i) {
  add("head", bare_expr_type(bare_array_type(bare_types[i], 1)),
      bare_expr_type(bare_array_type(bare_types[i], 1)), bare_expr_type(int_type()));
  add("head", bare_expr_type(bare_array_type(bare_types[i], 2)),
      bare_expr_type(bare_array_type(bare_types[i], 2)), bare_expr_type(int_type()));
  add("head", bare_expr_type(bare_array_type(bare_types[i], 3)),
      bare_expr_type(bare_array_type(bare_types[i], 3)), bare_expr_type(int_type()));
 }
add("hypergeometric_log", bare_expr_type(double_type()), bare_expr_type(int_type()), bare_expr_type(int_type()), bare_expr_type(int_type()), bare_expr_type(int_type()));
add("hypergeometric_lpmf", bare_expr_type(double_type()), bare_expr_type(int_type()), bare_expr_type(int_type()), bare_expr_type(int_type()), bare_expr_type(int_type()));
add("hypergeometric_rng", bare_expr_type(int_type()), bare_expr_type(int_type()), bare_expr_type(int_type()), bare_expr_type(int_type()));
add_binary("hypot");
add("if_else", bare_expr_type(double_type()), bare_expr_type(int_type()), bare_expr_type(double_type()), bare_expr_type(double_type()));
add("inc_beta", bare_expr_type(double_type()), bare_expr_type(double_type()), bare_expr_type(double_type()), bare_expr_type(double_type()));
add("int_step", bare_expr_type(int_type()), bare_expr_type(double_type()));
add("int_step", bare_expr_type(int_type()), bare_expr_type(int_type()));
add_unary_vectorized("inv");
for (size_t i = 0; i < vector_types.size(); ++i) {
  for (size_t j = 0; j < vector_types.size(); ++j) {
    add("inv_chi_square_ccdf_log", bare_expr_type(double_type()), vector_types[i], vector_types[j]);
    add("inv_chi_square_cdf", bare_expr_type(double_type()), vector_types[i], vector_types[j]);
    add("inv_chi_square_cdf_log", bare_expr_type(double_type()), vector_types[i], vector_types[j]);
    add("inv_chi_square_log", bare_expr_type(double_type()), vector_types[i], vector_types[j]);
    add("inv_chi_square_lccdf", bare_expr_type(double_type()), vector_types[i], vector_types[j]);
    add("inv_chi_square_lcdf", bare_expr_type(double_type()), vector_types[i], vector_types[j]);
    add("inv_chi_square_lpdf", bare_expr_type(double_type()), vector_types[i], vector_types[j]);
  }
 }
for (const auto& t : all_vector_types) {
  add("inv_chi_square_rng", rng_return_type<double_type>(t), t);
 }
add_unary_vectorized("inv_cloglog");
for (size_t i = 0; i < vector_types.size(); ++i) {
  for (size_t j = 0; j < vector_types.size(); ++j) {
    for (size_t k = 0; k < vector_types.size(); ++k) {
      add("inv_gamma_ccdf_log", bare_expr_type(double_type()), vector_types[i],
	  vector_types[j], vector_types[k]);
      add("inv_gamma_cdf", bare_expr_type(double_type()), vector_types[i],
	  vector_types[j], vector_types[k]);
      add("inv_gamma_cdf_log", bare_expr_type(double_type()), vector_types[i],
	  vector_types[j], vector_types[k]);
      add("inv_gamma_log", bare_expr_type(double_type()), vector_types[i],
	  vector_types[j], vector_types[k]);
      add("inv_gamma_lccdf", bare_expr_type(double_type()), vector_types[i],
	  vector_types[j], vector_types[k]);
      add("inv_gamma_lcdf", bare_expr_type(double_type()), vector_types[i],
	  vector_types[j], vector_types[k]);
      add("inv_gamma_lpdf", bare_expr_type(double_type()), vector_types[i],
	  vector_types[j], vector_types[k]);
    }
  }
 }
for (const auto& t : all_vector_types) {
  for (const auto& u : all_vector_types) {
    add("inv_gamma_rng", rng_return_type<double_type>(t, u), t, u);
  }
 }
add_unary_vectorized("inv_logit");
add_unary_vectorized("inv_Phi");
add_unary_vectorized("inv_sqrt");
add_unary_vectorized("inv_square");
add("inv_wishart_log", bare_expr_type(double_type()), bare_expr_type(matrix_type()), bare_expr_type(double_type()), bare_expr_type(matrix_type()));
add("inv_wishart_lpdf", bare_expr_type(double_type()), bare_expr_type(matrix_type()), bare_expr_type(double_type()), bare_expr_type(matrix_type()));
add("inv_wishart_rng", bare_expr_type(matrix_type()), bare_expr_type(double_type()), bare_expr_type(matrix_type()));
add("inverse", bare_expr_type(matrix_type()), bare_expr_type(matrix_type()));
add("inverse_spd", bare_expr_type(matrix_type()), bare_expr_type(matrix_type()));
add("is_inf", bare_expr_type(int_type()), bare_expr_type(double_type()));
add("is_nan", bare_expr_type(int_type()), bare_expr_type(double_type()));
add_binary("lbeta");
add_binary("lchoose");
add_unary_vectorized("lgamma");
add("lkj_corr_cholesky_log", bare_expr_type(double_type()), bare_expr_type(matrix_type()), bare_expr_type(double_type()));
add("lkj_corr_cholesky_lpdf", bare_expr_type(double_type()), bare_expr_type(matrix_type()), bare_expr_type(double_type()));
add("lkj_corr_cholesky_rng", bare_expr_type(matrix_type()), bare_expr_type(int_type()), bare_expr_type(double_type()));
add("lkj_corr_log", bare_expr_type(double_type()), bare_expr_type(matrix_type()), bare_expr_type(double_type()));
add("lkj_corr_lpdf", bare_expr_type(double_type()), bare_expr_type(matrix_type()), bare_expr_type(double_type()));
add("lkj_corr_rng", bare_expr_type(matrix_type()), bare_expr_type(int_type()), bare_expr_type(double_type()));
add("lkj_cov_log", bare_expr_type(double_type()), bare_expr_type(matrix_type()), bare_expr_type(vector_type()), bare_expr_type(vector_type()), bare_expr_type(double_type()));
add("lmgamma", bare_expr_type(double_type()), bare_expr_type(int_type()), bare_expr_type(double_type()));
add_binary("lmultiply");
add_unary_vectorized("log");
add_nullary("log10");
add_unary_vectorized("log10");
add_unary_vectorized("log1m");
add_unary_vectorized("log1m_exp");
add_unary_vectorized("log1m_inv_logit");
add_unary_vectorized("log1p");
add_unary_vectorized("log1p_exp");
add_nullary("log2");
add_unary_vectorized("log2");
add("log_determinant", bare_expr_type(double_type()), bare_expr_type(matrix_type()));
add_binary("log_diff_exp");
add_binary("log_falling_factorial");
add_ternary("log_mix");    // adds fn over double, double, double
for (size_t i = 1; i < vector_types.size(); ++i) {
  for (size_t j = 1; j < vector_types.size(); ++j) {
    add("log_mix", bare_expr_type(double_type()), bare_expr_type(vector_types[i]), bare_expr_type(vector_types[j]));
  }
  add("log_mix", bare_expr_type(double_type()), bare_expr_type(vector_types[i]), bare_expr_type(bare_array_type(vector_type(), 1)));
  add("log_mix", bare_expr_type(double_type()), bare_expr_type(vector_types[i]), bare_expr_type(bare_array_type(row_vector_type(), 1)));
 }
add_binary("log_rising_factorial");
add_unary_vectorized("log_inv_logit");
add("log_softmax", bare_expr_type(vector_type()), bare_expr_type(vector_type()));
add("log_sum_exp", bare_expr_type(double_type()), bare_expr_type(bare_array_type(double_type(), 1)));
add("log_sum_exp", bare_expr_type(double_type()), bare_expr_type(vector_type()));
add("log_sum_exp", bare_expr_type(double_type()), bare_expr_type(row_vector_type()));
add("log_sum_exp", bare_expr_type(double_type()), bare_expr_type(matrix_type()));
add_binary("log_sum_exp");
for (size_t i = 0; i < primitive_types.size(); ++i) {
  add("logical_negation", bare_expr_type(int_type()), primitive_types[i]);
  for (size_t j = 0; j < primitive_types.size(); ++j) {
    add("logical_or", bare_expr_type(int_type()), primitive_types[i],
	primitive_types[j]);
    add("logical_and", bare_expr_type(int_type()), primitive_types[i],
	primitive_types[j]);
    add("logical_eq", bare_expr_type(int_type()), primitive_types[i],
	primitive_types[j]);
    add("logical_neq", bare_expr_type(int_type()), primitive_types[i],
	primitive_types[j]);
    add("logical_lt", bare_expr_type(int_type()), primitive_types[i],
	primitive_types[j]);
    add("logical_lte", bare_expr_type(int_type()), primitive_types[i],
	primitive_types[j]);
    add("logical_gt", bare_expr_type(int_type()), primitive_types[i],
	primitive_types[j]);
    add("logical_gte", bare_expr_type(int_type()), primitive_types[i],
	primitive_types[j]);
  }
 }
for (size_t i = 0; i < vector_types.size(); ++i) {
  for (size_t j = 0; j < vector_types.size(); ++j) {
    for (size_t k = 0; k < vector_types.size(); ++k) {
      add("logistic_ccdf_log", bare_expr_type(double_type()), vector_types[i],
	  vector_types[j], vector_types[k]);
      add("logistic_cdf", bare_expr_type(double_type()), vector_types[i],
	  vector_types[j], vector_types[k]);
      add("logistic_cdf_log", bare_expr_type(double_type()), vector_types[i],
	  vector_types[j], vector_types[k]);
      add("logistic_log", bare_expr_type(double_type()), vector_types[i],
	  vector_types[j], vector_types[k]);
      add("logistic_lccdf", bare_expr_type(double_type()), vector_types[i],
	  vector_types[j], vector_types[k]);
      add("logistic_lcdf", bare_expr_type(double_type()), vector_types[i],
	  vector_types[j], vector_types[k]);
      add("logistic_lpdf", bare_expr_type(double_type()), vector_types[i],
	  vector_types[j], vector_types[k]);
    }
  }
 }
for (const auto& t : all_vector_types) {
  for (const auto& u : all_vector_types) {
    add("logistic_rng", rng_return_type<double_type>(t, u), t, u);
  }
 }
add_unary_vectorized("logit");
for (size_t i = 0; i < vector_types.size(); ++i) {
  for (size_t j = 0; j < vector_types.size(); ++j) {
    for (size_t k = 0; k < vector_types.size(); ++k) {
      add("lognormal_ccdf_log", bare_expr_type(double_type()), vector_types[i],
	  vector_types[j], vector_types[k]);
      add("lognormal_cdf", bare_expr_type(double_type()), vector_types[i],
	  vector_types[j], vector_types[k]);
      add("lognormal_cdf_log", bare_expr_type(double_type()), vector_types[i],
	  vector_types[j], vector_types[k]);
      add("lognormal_log", bare_expr_type(double_type()), vector_types[i],
	  vector_types[j], vector_types[k]);
      add("lognormal_lccdf", bare_expr_type(double_type()), vector_types[i],
	  vector_types[j], vector_types[k]);
      add("lognormal_lcdf", bare_expr_type(double_type()), vector_types[i],
	  vector_types[j], vector_types[k]);
      add("lognormal_lpdf", bare_expr_type(double_type()), vector_types[i],
	  vector_types[j], vector_types[k]);
    }
  }
 }
for (const auto& t : all_vector_types) {
  for (const auto& u : all_vector_types) {
    add("lognormal_rng", rng_return_type<double_type>(t, u), t, u);
  }
 }
add_nullary("machine_precision");
add("matrix_exp", bare_expr_type(matrix_type()), bare_expr_type(matrix_type()));
add("matrix_exp_multiply", bare_expr_type(matrix_type()), bare_expr_type(matrix_type()), bare_expr_type(matrix_type()));
add("max", bare_expr_type(int_type()), bare_expr_type(bare_array_type(int_type(), 1)));
add("max", bare_expr_type(double_type()), bare_expr_type(bare_array_type(double_type(), 1)));
add("max", bare_expr_type(double_type()), bare_expr_type(vector_type()));
add("max", bare_expr_type(double_type()), bare_expr_type(row_vector_type()));
add("max", bare_expr_type(double_type()), bare_expr_type(matrix_type()));
add("max", bare_expr_type(int_type()), bare_expr_type(int_type()), bare_expr_type(int_type()));
add("mdivide_left", bare_expr_type(vector_type()), bare_expr_type(matrix_type()), bare_expr_type(vector_type()));
add("mdivide_left", bare_expr_type(matrix_type()), bare_expr_type(matrix_type()), bare_expr_type(matrix_type()));
add("mdivide_left_spd", bare_expr_type(vector_type()), bare_expr_type(matrix_type()), bare_expr_type(vector_type()));
add("mdivide_left_spd", bare_expr_type(matrix_type()), bare_expr_type(matrix_type()), bare_expr_type(matrix_type()));
add("mdivide_left_tri_low", bare_expr_type(matrix_type()), bare_expr_type(matrix_type()), bare_expr_type(matrix_type()));
add("mdivide_left_tri_low", bare_expr_type(vector_type()), bare_expr_type(matrix_type()), bare_expr_type(vector_type()));
add("mdivide_right", bare_expr_type(row_vector_type()), bare_expr_type(row_vector_type()), bare_expr_type(matrix_type()));
add("mdivide_right_spd", bare_expr_type(matrix_type()), bare_expr_type(matrix_type()), bare_expr_type(matrix_type()));
add("mdivide_right_spd", bare_expr_type(row_vector_type()), bare_expr_type(row_vector_type()), bare_expr_type(matrix_type()));
add("mdivide_right", bare_expr_type(matrix_type()), bare_expr_type(matrix_type()), bare_expr_type(matrix_type()));
add("mdivide_right_tri_low", bare_expr_type(row_vector_type()), bare_expr_type(row_vector_type()), bare_expr_type(matrix_type()));
add("mdivide_right_tri_low", bare_expr_type(matrix_type()), bare_expr_type(matrix_type()), bare_expr_type(matrix_type()));
add("mean", bare_expr_type(double_type()), bare_expr_type(bare_array_type(double_type(), 1)));
add("mean", bare_expr_type(double_type()), bare_expr_type(vector_type()));
add("mean", bare_expr_type(double_type()), bare_expr_type(row_vector_type()));
add("mean", bare_expr_type(double_type()), bare_expr_type(matrix_type()));
add("min", bare_expr_type(int_type()), bare_expr_type(bare_array_type(int_type(), 1)));
add("min", bare_expr_type(double_type()), bare_expr_type(bare_array_type(double_type(), 1)));
add("min", bare_expr_type(double_type()), bare_expr_type(vector_type()));
add("min", bare_expr_type(double_type()), bare_expr_type(row_vector_type()));
add("min", bare_expr_type(double_type()), bare_expr_type(matrix_type()));
add("min", bare_expr_type(int_type()), bare_expr_type(int_type()), bare_expr_type(int_type()));
add("minus", bare_expr_type(double_type()), bare_expr_type(double_type()));
add("minus", bare_expr_type(vector_type()), bare_expr_type(vector_type()));
add("minus", bare_expr_type(row_vector_type()), bare_expr_type(row_vector_type()));
add("minus", bare_expr_type(matrix_type()), bare_expr_type(matrix_type()));
add("modified_bessel_first_kind", bare_expr_type(double_type()), bare_expr_type(int_type()), bare_expr_type(double_type()));
add("modified_bessel_second_kind", bare_expr_type(double_type()), bare_expr_type(int_type()), bare_expr_type(double_type()));
add("modulus", bare_expr_type(int_type()), bare_expr_type(int_type()), bare_expr_type(int_type()));
add("multi_gp_log", bare_expr_type(double_type()), bare_expr_type(matrix_type()), bare_expr_type(matrix_type()), bare_expr_type(vector_type()));
add("multi_gp_lpdf", bare_expr_type(double_type()), bare_expr_type(matrix_type()), bare_expr_type(matrix_type()), bare_expr_type(vector_type()));
add("multi_gp_cholesky_log", bare_expr_type(double_type()), bare_expr_type(matrix_type()), bare_expr_type(matrix_type()), bare_expr_type(vector_type()));
add("multi_gp_cholesky_lpdf", bare_expr_type(double_type()), bare_expr_type(matrix_type()), bare_expr_type(matrix_type()), bare_expr_type(vector_type()));
{
  std::vector<bare_expr_type> eigen_vector_types;
  eigen_vector_types.push_back(vector_type());
  eigen_vector_types.push_back(bare_array_type(vector_type()));
  eigen_vector_types.push_back(row_vector_type());
  eigen_vector_types.push_back(bare_array_type(row_vector_type()));
  for (size_t k = 0; k < 4; ++k) {
    for (size_t l = 0; l < 4; ++l) {
      add("multi_normal_cholesky_log", bare_expr_type(double_type()),
          bare_expr_type(eigen_vector_types[k]),
          bare_expr_type(eigen_vector_types[l]), bare_expr_type(matrix_type()));

      add("multi_normal_cholesky_lpdf", bare_expr_type(double_type()),
          bare_expr_type(eigen_vector_types[k]),
          bare_expr_type(eigen_vector_types[l]), bare_expr_type(matrix_type()));

      add("multi_normal_log", bare_expr_type(double_type()),
          bare_expr_type(eigen_vector_types[k]),
          bare_expr_type(eigen_vector_types[l]), bare_expr_type(matrix_type()));

      add("multi_normal_lpdf", bare_expr_type(double_type()),
          bare_expr_type(eigen_vector_types[k]),
          bare_expr_type(eigen_vector_types[l]), bare_expr_type(matrix_type()));

      add("multi_normal_prec_log", bare_expr_type(double_type()),
          bare_expr_type(eigen_vector_types[k]),
          bare_expr_type(eigen_vector_types[l]), bare_expr_type(matrix_type()));

      add("multi_normal_prec_lpdf", bare_expr_type(double_type()),
          bare_expr_type(eigen_vector_types[k]),
          bare_expr_type(eigen_vector_types[l]), bare_expr_type(matrix_type()));

      add("multi_student_t_log", bare_expr_type(double_type()),
          bare_expr_type(eigen_vector_types[k]), bare_expr_type(double_type()),
          bare_expr_type(eigen_vector_types[l]), bare_expr_type(matrix_type()));

      add("multi_student_t_lpdf", bare_expr_type(double_type()),
          bare_expr_type(eigen_vector_types[k]), bare_expr_type(double_type()),
          bare_expr_type(eigen_vector_types[l]), bare_expr_type(matrix_type()));
    }
  }
}
add("multi_normal_rng", bare_expr_type(vector_type()), bare_expr_type(vector_type()), bare_expr_type(matrix_type()));
add("multi_normal_rng", bare_expr_type(bare_array_type(vector_type(), 1)), bare_expr_type(bare_array_type(vector_type(), 1)), bare_expr_type(matrix_type()));
add("multi_normal_rng", bare_expr_type(vector_type()), bare_expr_type(row_vector_type()), bare_expr_type(matrix_type()));
add("multi_normal_rng", bare_expr_type(bare_array_type(vector_type(), 1)), bare_expr_type(bare_array_type(row_vector_type(), 1)), bare_expr_type(matrix_type()));

add("multi_normal_cholesky_rng", bare_expr_type(vector_type()), bare_expr_type(vector_type()), bare_expr_type(matrix_type()));
add("multi_normal_cholesky_rng", bare_expr_type(bare_array_type(vector_type(), 1)), bare_expr_type(bare_array_type(vector_type(), 1)), bare_expr_type(matrix_type()));
add("multi_normal_cholesky_rng", bare_expr_type(vector_type()), bare_expr_type(row_vector_type()), bare_expr_type(matrix_type()));
add("multi_normal_cholesky_rng", bare_expr_type(bare_array_type(vector_type(), 1)), bare_expr_type(bare_array_type(row_vector_type(), 1)), bare_expr_type(matrix_type()));

add("multi_student_t_rng", bare_expr_type(vector_type()), bare_expr_type(double_type()), bare_expr_type(vector_type()), bare_expr_type(matrix_type()));
add("multi_student_t_rng", bare_expr_type(bare_array_type(vector_type(), 1)), bare_expr_type(double_type()), bare_expr_type(bare_array_type(vector_type(), 1)), bare_expr_type(matrix_type()));
add("multi_student_t_rng", bare_expr_type(vector_type()), bare_expr_type(double_type()), bare_expr_type(row_vector_type()), bare_expr_type(matrix_type()));
add("multi_student_t_rng", bare_expr_type(bare_array_type(vector_type(), 1)), bare_expr_type(double_type()), bare_expr_type(bare_array_type(row_vector_type(), 1)), bare_expr_type(matrix_type()));

add("multinomial_log", bare_expr_type(double_type()), bare_expr_type(bare_array_type(int_type(), 1)), bare_expr_type(vector_type()));
add("multinomial_lpmf", bare_expr_type(double_type()), bare_expr_type(bare_array_type(int_type(), 1)), bare_expr_type(vector_type()));
add("multinomial_rng", bare_expr_type(bare_array_type(int_type(), 1)), bare_expr_type(vector_type()), bare_expr_type(int_type()));
add("multiply", bare_expr_type(double_type()), bare_expr_type(double_type()), bare_expr_type(double_type()));
add("multiply", bare_expr_type(vector_type()), bare_expr_type(vector_type()), bare_expr_type(double_type()));
add("multiply", bare_expr_type(row_vector_type()), bare_expr_type(row_vector_type()), bare_expr_type(double_type()));
add("multiply", bare_expr_type(matrix_type()), bare_expr_type(matrix_type()), bare_expr_type(double_type()));
add("multiply", bare_expr_type(double_type()), bare_expr_type(row_vector_type()), bare_expr_type(vector_type()));
add("multiply", bare_expr_type(matrix_type()), bare_expr_type(vector_type()), bare_expr_type(row_vector_type()));
add("multiply", bare_expr_type(vector_type()), bare_expr_type(matrix_type()), bare_expr_type(vector_type()));
add("multiply", bare_expr_type(row_vector_type()), bare_expr_type(row_vector_type()), bare_expr_type(matrix_type()));
add("multiply", bare_expr_type(matrix_type()), bare_expr_type(matrix_type()), bare_expr_type(matrix_type()));
add("multiply", bare_expr_type(vector_type()), bare_expr_type(double_type()), bare_expr_type(vector_type()));
add("multiply", bare_expr_type(row_vector_type()), bare_expr_type(double_type()), bare_expr_type(row_vector_type()));
add("multiply", bare_expr_type(matrix_type()), bare_expr_type(double_type()), bare_expr_type(matrix_type()));
add_binary("multiply_log");
add("multiply_lower_tri_self_transpose", bare_expr_type(matrix_type()), bare_expr_type(matrix_type()));
for (size_t i = 0; i < int_vector_types.size(); ++i) {
  for (size_t j = 0; j < vector_types.size(); ++j) {
    for (size_t k = 0; k < vector_types.size(); ++k) {
      add("neg_binomial_ccdf_log", bare_expr_type(double_type()),
          int_vector_types[i], vector_types[j], vector_types[k]);
      add("neg_binomial_cdf", bare_expr_type(double_type()),
          int_vector_types[i], vector_types[j], vector_types[k]);
      add("neg_binomial_cdf_log", bare_expr_type(double_type()),
          int_vector_types[i], vector_types[j], vector_types[k]);
      add("neg_binomial_log", bare_expr_type(double_type()),
          int_vector_types[i], vector_types[j], vector_types[k]);
      add("neg_binomial_lccdf", bare_expr_type(double_type()),
          int_vector_types[i], vector_types[j], vector_types[k]);
      add("neg_binomial_lcdf", bare_expr_type(double_type()),
          int_vector_types[i], vector_types[j], vector_types[k]);
      add("neg_binomial_lpmf", bare_expr_type(double_type()),
          int_vector_types[i], vector_types[j], vector_types[k]);

      add("neg_binomial_2_ccdf_log", bare_expr_type(double_type()),
          int_vector_types[i], vector_types[j], vector_types[k]);
      add("neg_binomial_2_cdf", bare_expr_type(double_type()),
          int_vector_types[i], vector_types[j], vector_types[k]);
      add("neg_binomial_2_cdf_log", bare_expr_type(double_type()),
          int_vector_types[i], vector_types[j], vector_types[k]);
      add("neg_binomial_2_log", bare_expr_type(double_type()),
          int_vector_types[i], vector_types[j], vector_types[k]);
      add("neg_binomial_2_lccdf", bare_expr_type(double_type()),
          int_vector_types[i], vector_types[j], vector_types[k]);
      add("neg_binomial_2_lcdf", bare_expr_type(double_type()),
          int_vector_types[i], vector_types[j], vector_types[k]);
      add("neg_binomial_2_lpmf", bare_expr_type(double_type()),
          int_vector_types[i], vector_types[j], vector_types[k]);

      add("neg_binomial_2_log_log", bare_expr_type(double_type()),
          int_vector_types[i], vector_types[j], vector_types[k]);
      add("neg_binomial_2_log_lpmf", bare_expr_type(double_type()),
          int_vector_types[i], vector_types[j], vector_types[k]);
    }
  }
}
for (const auto& t : all_vector_types) {
  for (const auto& u : all_vector_types) {
    add("neg_binomial_rng", rng_return_type<int_type>(t, u), t, u);
  }
 }
for (const auto& t : all_vector_types) {
  for (const auto& u : all_vector_types) {
    add("neg_binomial_2_rng", rng_return_type<int_type>(t, u), t, u);
  }
 }
for (const auto& t : all_vector_types) {
  for (const auto& u : all_vector_types) {
    add("neg_binomial_2_log_rng", rng_return_type<int_type>(t, u), t, u);
  }
 }
add("neg_binomial_2_log_glm_lpmf",
    bare_expr_type(double_type()),
    bare_expr_type(bare_array_type(int_type(), 1)),
    bare_expr_type(matrix_type()),
    bare_expr_type(double_type()),
    bare_expr_type(vector_type()),
    bare_expr_type(double_type()));
add("neg_binomial_2_log_glm_lpmf",
    bare_expr_type(double_type()),
    bare_expr_type(bare_array_type(int_type(), 1)),
    bare_expr_type(matrix_type()),
    bare_expr_type(vector_type()),
    bare_expr_type(vector_type()),
    bare_expr_type(double_type()));
add_nullary("negative_infinity");
for (size_t i = 0; i < vector_types.size(); ++i) {
  for (size_t j = 0; j < vector_types.size(); ++j) {
    for (size_t k = 0; k < vector_types.size(); ++k) {
      add("normal_ccdf_log", bare_expr_type(double_type()),
          vector_types[i], vector_types[j], vector_types[k]);
      add("normal_cdf", bare_expr_type(double_type()),
          vector_types[i], vector_types[j], vector_types[k]);
      add("normal_cdf_log", bare_expr_type(double_type()),
          vector_types[i], vector_types[j], vector_types[k]);
      add("normal_log", bare_expr_type(double_type()),
          vector_types[i], vector_types[j], vector_types[k]);
      add("normal_lccdf", bare_expr_type(double_type()),
          vector_types[i], vector_types[j], vector_types[k]);
      add("normal_lcdf", bare_expr_type(double_type()),
          vector_types[i], vector_types[j], vector_types[k]);
      add("normal_lpdf", bare_expr_type(double_type()),
          vector_types[i], vector_types[j], vector_types[k]);
    }
  }
 }
for (const auto& t : all_vector_types) {
  for (const auto& u : all_vector_types) {
    add("normal_rng", rng_return_type<double_type>(t, u), t, u);
  }
 }
add("normal_id_glm_lpdf",
    bare_expr_type(double_type()),
    bare_expr_type(vector_type()),
    bare_expr_type(matrix_type()),
    bare_expr_type(double_type()),
    bare_expr_type(vector_type()),
    bare_expr_type(double_type()));
add("normal_id_glm_lpdf",
    bare_expr_type(double_type()),
    bare_expr_type(vector_type()),
    bare_expr_type(matrix_type()),
    bare_expr_type(vector_type()),
    bare_expr_type(vector_type()),
    bare_expr_type(double_type()));
add_nullary("not_a_number");
add("num_elements", bare_expr_type(int_type()), bare_expr_type(matrix_type()));
add("num_elements", bare_expr_type(int_type()), bare_expr_type(vector_type()));
add("num_elements", bare_expr_type(int_type()), bare_expr_type(row_vector_type()));
for (size_t i=1; i < 10; i++) {
  add("num_elements", bare_expr_type(int_type()), bare_expr_type(bare_array_type(bare_array_type(int_type(), i))));
  add("num_elements", bare_expr_type(int_type()), bare_expr_type(bare_array_type(bare_array_type(double_type(), i))));
  add("num_elements", bare_expr_type(int_type()), bare_expr_type(bare_array_type(bare_array_type(matrix_type(), i))));
  add("num_elements", bare_expr_type(int_type()), bare_expr_type(bare_array_type(bare_array_type(row_vector_type(), i))));
  add("num_elements", bare_expr_type(int_type()), bare_expr_type(bare_array_type(bare_array_type(vector_type(), i))));
 }
add("ordered_logistic_log", bare_expr_type(double_type()), bare_expr_type(int_type()),
    bare_expr_type(double_type()), bare_expr_type(vector_type()));
add("ordered_logistic_log", bare_expr_type(double_type()),
    bare_expr_type(bare_array_type(int_type(), 1)), bare_expr_type(vector_type()),
    bare_expr_type(vector_type()));
add("ordered_logistic_log", bare_expr_type(double_type()),
    bare_expr_type(bare_array_type(int_type(), 1)), bare_expr_type(vector_type()),
    bare_expr_type(bare_array_type(vector_type(), 1)));

add("ordered_logistic_lpmf", bare_expr_type(double_type()), bare_expr_type(int_type()),
    bare_expr_type(double_type()), bare_expr_type(vector_type()));
add("ordered_logistic_lpmf", bare_expr_type(double_type()),
    bare_expr_type(bare_array_type(int_type(), 1)), bare_expr_type(vector_type()),
    bare_expr_type(vector_type()));
add("ordered_logistic_lpmf", bare_expr_type(double_type()),
    bare_expr_type(bare_array_type(int_type(), 1)), bare_expr_type(vector_type()),
    bare_expr_type(bare_array_type(vector_type(), 1)));

add("ordered_logistic_rng", bare_expr_type(int_type()), bare_expr_type(double_type()),
    bare_expr_type(vector_type()));

add("ordered_probit_log", bare_expr_type(double_type()), bare_expr_type(int_type()),
    bare_expr_type(double_type()), bare_expr_type(vector_type()));
add("ordered_probit_log", bare_expr_type(double_type()),
    bare_expr_type(bare_array_type(int_type(), 1)), bare_expr_type(vector_type()),
    bare_expr_type(vector_type()));
add("ordered_probit_log", bare_expr_type(double_type()),
    bare_expr_type(bare_array_type(int_type(), 1)), bare_expr_type(vector_type()),
    bare_expr_type(bare_array_type(vector_type(), 1)));

add("ordered_probit_lpmf", bare_expr_type(double_type()), bare_expr_type(int_type()),
    bare_expr_type(double_type()), bare_expr_type(vector_type()));
add("ordered_probit_lpmf", bare_expr_type(double_type()),
    bare_expr_type(bare_array_type(int_type(), 1)), bare_expr_type(double_type()),
    bare_expr_type(vector_type()));
add("ordered_probit_lpmf", bare_expr_type(double_type()),
    bare_expr_type(bare_array_type(int_type(), 1)), bare_expr_type(double_type()),
    bare_expr_type(bare_array_type(vector_type(), 1)));

add("ordered_probit_rng", bare_expr_type(int_type()), bare_expr_type(double_type()),
    bare_expr_type(vector_type()));


add_binary("owens_t");
for (size_t i = 0; i < vector_types.size(); ++i) {
  for (size_t j = 0; j < vector_types.size(); ++j) {
    for (size_t k = 0; k < vector_types.size(); ++k) {
      add("pareto_ccdf_log", bare_expr_type(double_type()),
          vector_types[i], vector_types[j], vector_types[k]);
      add("pareto_cdf", bare_expr_type(double_type()),
          vector_types[i], vector_types[j], vector_types[k]);
      add("pareto_cdf_log", bare_expr_type(double_type()),
          vector_types[i], vector_types[j], vector_types[k]);
      add("pareto_log", bare_expr_type(double_type()),
          vector_types[i], vector_types[j], vector_types[k]);
      add("pareto_lccdf", bare_expr_type(double_type()),
          vector_types[i], vector_types[j], vector_types[k]);
      add("pareto_lcdf", bare_expr_type(double_type()),
          vector_types[i], vector_types[j], vector_types[k]);
      add("pareto_lpdf", bare_expr_type(double_type()),
          vector_types[i], vector_types[j], vector_types[k]);
    }
  }
 }
for (const auto& t : all_vector_types) {
  for (const auto& u : all_vector_types) {
    add("pareto_rng", rng_return_type<double_type>(t, u), t, u);
  }
 }
for (size_t i = 0; i < vector_types.size(); ++i) {
  for (size_t j = 0; j < vector_types.size(); ++j) {
    for (size_t k = 0; k < vector_types.size(); ++k) {
      for (size_t l = 0; l < vector_types.size(); ++l) {
        add("pareto_type_2_ccdf_log", bare_expr_type(double_type()), vector_types[i],
            vector_types[j], vector_types[k], vector_types[l]);
        add("pareto_type_2_cdf", bare_expr_type(double_type()), vector_types[i],
            vector_types[j], vector_types[k], vector_types[l]);
        add("pareto_type_2_cdf_log", bare_expr_type(double_type()), vector_types[i],
            vector_types[j], vector_types[k], vector_types[l]);
        add("pareto_type_2_log", bare_expr_type(double_type()), vector_types[i],
            vector_types[j], vector_types[k], vector_types[l]);
        add("pareto_type_2_lccdf", bare_expr_type(double_type()), vector_types[i],
            vector_types[j], vector_types[k], vector_types[l]);
        add("pareto_type_2_lcdf", bare_expr_type(double_type()), vector_types[i],
            vector_types[j], vector_types[k], vector_types[l]);
        add("pareto_type_2_lpdf", bare_expr_type(double_type()), vector_types[i],
            vector_types[j], vector_types[k], vector_types[l]);
      }
    }
  }
 }
for (const auto& t : all_vector_types) {
  for (const auto& u : all_vector_types) {
    for (const auto& v : all_vector_types) {
      add("pareto_type_2_rng", rng_return_type<double_type>(t, u, v), t, u, v);
    }
  }
 }
add_unary_vectorized("Phi");
add_unary_vectorized("Phi_approx");
add_nullary("pi");
for (size_t i = 0; i < int_vector_types.size(); ++i) {
  for (size_t j = 0; j < vector_types.size(); ++j) {
    add("poisson_ccdf_log", bare_expr_type(double_type()), int_vector_types[i],
        vector_types[j]);
    add("poisson_cdf", bare_expr_type(double_type()), int_vector_types[i],
        vector_types[j]);
    add("poisson_cdf_log", bare_expr_type(double_type()), int_vector_types[i],
        vector_types[j]);
    add("poisson_log", bare_expr_type(double_type()), int_vector_types[i],
        vector_types[j]);
    add("poisson_lccdf", bare_expr_type(double_type()), int_vector_types[i],
        vector_types[j]);
    add("poisson_lcdf", bare_expr_type(double_type()), int_vector_types[i],
        vector_types[j]);
    add("poisson_lpmf", bare_expr_type(double_type()), int_vector_types[i],
        vector_types[j]);
  }
}
for (const auto& t : all_vector_types) {
  add("poisson_rng", rng_return_type<int_type>(t), t);
 }
for (size_t i = 0; i < int_vector_types.size(); ++i) {
  for (size_t j = 0; j < vector_types.size(); ++j) {
    add("poisson_log_log", bare_expr_type(double_type()), int_vector_types[i],
        vector_types[j]);
    add("poisson_log_lpmf", bare_expr_type(double_type()), int_vector_types[i],
        vector_types[j]);
  }
}
for (const auto& t : all_vector_types) {
  add("poisson_log_rng", rng_return_type<int_type>(t), t);
 }
add("poisson_log_glm_lpmf",
    bare_expr_type(double_type()),
    bare_expr_type(bare_array_type(int_type(), 1)),
    bare_expr_type(matrix_type()),
    bare_expr_type(double_type()),
    bare_expr_type(vector_type()));
add("poisson_log_glm_lpmf",
    bare_expr_type(double_type()),
    bare_expr_type(bare_array_type(int_type(), 1)),
    bare_expr_type(matrix_type()),
    bare_expr_type(vector_type()),
    bare_expr_type(vector_type()));
add_nullary("positive_infinity");
add_binary("pow");
add("prod", bare_expr_type(int_type()), bare_expr_type(bare_array_type(int_type(), 1)));
add("prod", bare_expr_type(double_type()), bare_expr_type(bare_array_type(double_type(), 1)));
add("prod", bare_expr_type(double_type()), bare_expr_type(vector_type()));
add("prod", bare_expr_type(double_type()), bare_expr_type(row_vector_type()));
add("prod", bare_expr_type(double_type()), bare_expr_type(matrix_type()));
add("quad_form", bare_expr_type(double_type()), bare_expr_type(matrix_type()), bare_expr_type(vector_type()));
add("quad_form", bare_expr_type(matrix_type()), bare_expr_type(matrix_type()), bare_expr_type(matrix_type()));
add("quad_form_sym", bare_expr_type(double_type()), bare_expr_type(matrix_type()), bare_expr_type(vector_type()));
add("quad_form_sym", bare_expr_type(matrix_type()), bare_expr_type(matrix_type()), bare_expr_type(matrix_type()));
add("quad_form_diag", bare_expr_type(matrix_type()), bare_expr_type(matrix_type()), bare_expr_type(vector_type()));
add("quad_form_diag", bare_expr_type(matrix_type()), bare_expr_type(matrix_type()), bare_expr_type(row_vector_type()));
add("rank", bare_expr_type(int_type()), bare_expr_type(bare_array_type(int_type(), 1)), bare_expr_type(int_type()));
add("rank", bare_expr_type(int_type()), bare_expr_type(bare_array_type(double_type(), 1)), bare_expr_type(int_type()));
add("rank", bare_expr_type(int_type()), bare_expr_type(vector_type()), bare_expr_type(int_type()));
add("rank", bare_expr_type(int_type()), bare_expr_type(row_vector_type()), bare_expr_type(int_type()));
for (size_t i = 0; i < vector_types.size(); ++i) {
  for (size_t j = 0; j < vector_types.size(); ++j) {
    add("rayleigh_ccdf_log", bare_expr_type(double_type()), vector_types[i], vector_types[j]);
    add("rayleigh_cdf", bare_expr_type(double_type()), vector_types[i], vector_types[j]);
    add("rayleigh_cdf_log", bare_expr_type(double_type()), vector_types[i], vector_types[j]);
    add("rayleigh_log", bare_expr_type(double_type()), vector_types[i], vector_types[j]);
    add("rayleigh_lccdf", bare_expr_type(double_type()), vector_types[i], vector_types[j]);
    add("rayleigh_lcdf", bare_expr_type(double_type()), vector_types[i], vector_types[j]);
    add("rayleigh_lpdf", bare_expr_type(double_type()), vector_types[i], vector_types[j]);
  }
 }
for (const auto& t : all_vector_types) {
  add("rayleigh_rng", rng_return_type<double_type>(t), t);
 }
add("append_row", bare_expr_type(matrix_type()), bare_expr_type(matrix_type()), bare_expr_type(matrix_type()));
add("append_row", bare_expr_type(matrix_type()), bare_expr_type(row_vector_type()), bare_expr_type(matrix_type()));
add("append_row", bare_expr_type(matrix_type()), bare_expr_type(matrix_type()), bare_expr_type(row_vector_type()));
add("append_row", bare_expr_type(matrix_type()), bare_expr_type(row_vector_type()), bare_expr_type(row_vector_type()));
add("append_row", bare_expr_type(vector_type()), bare_expr_type(vector_type()), bare_expr_type(vector_type()));
add("append_row", bare_expr_type(vector_type()), bare_expr_type(double_type()), bare_expr_type(vector_type()));
add("append_row", bare_expr_type(vector_type()), bare_expr_type(vector_type()), bare_expr_type(double_type()));
for (size_t i = 0; i < bare_types.size(); ++i) {
  add("rep_array", bare_expr_type(bare_array_type(bare_types[i], 1)), bare_types[i], bare_expr_type(int_type()));
  add("rep_array", bare_expr_type(bare_array_type(bare_types[i], 2)), bare_types[i], bare_expr_type(int_type()), bare_expr_type(int_type()));
  add("rep_array", bare_expr_type(bare_array_type(bare_types[i], 3)), bare_types[i],
      bare_expr_type(int_type()), bare_expr_type(int_type()), bare_expr_type(int_type()));
  for (size_t j = 1; j <= 3; ++j) {
    add("rep_array", bare_expr_type(bare_array_type(bare_types[i], j + 1)),
        bare_expr_type(bare_array_type(bare_types[i], j)),  bare_expr_type(int_type()));
    add("rep_array", bare_expr_type(bare_array_type(bare_types[i], j + 2)),
        bare_expr_type(bare_array_type(bare_types[i], j)),  bare_expr_type(int_type()), bare_expr_type(int_type()));
    add("rep_array", bare_expr_type(bare_array_type(bare_types[i], j + 3)),
        bare_expr_type(bare_array_type(bare_types[i], j)),  bare_expr_type(int_type()), bare_expr_type(int_type()), bare_expr_type(int_type()));
  }
 }
add("rep_matrix", bare_expr_type(matrix_type()), bare_expr_type(double_type()), bare_expr_type(int_type()), bare_expr_type(int_type()));
add("rep_matrix", bare_expr_type(matrix_type()), bare_expr_type(vector_type()), bare_expr_type(int_type()));
add("rep_matrix", bare_expr_type(matrix_type()), bare_expr_type(row_vector_type()), bare_expr_type(int_type()));
add("rep_row_vector", bare_expr_type(row_vector_type()), bare_expr_type(double_type()), bare_expr_type(int_type()));
add("rep_vector", bare_expr_type(vector_type()), bare_expr_type(double_type()), bare_expr_type(int_type()));
add("rising_factorial", bare_expr_type(double_type()), bare_expr_type(double_type()), bare_expr_type(int_type()));
add("rising_factorial", bare_expr_type(int_type()), bare_expr_type(int_type()), bare_expr_type(int_type()));
add_unary_vectorized("round");
add("row", bare_expr_type(row_vector_type()), bare_expr_type(matrix_type()), bare_expr_type(int_type()));
add("rows", bare_expr_type(int_type()), bare_expr_type(vector_type()));
add("rows", bare_expr_type(int_type()), bare_expr_type(row_vector_type()));
add("rows", bare_expr_type(int_type()), bare_expr_type(matrix_type()));
add("rows_dot_product", bare_expr_type(vector_type()), bare_expr_type(vector_type()), bare_expr_type(vector_type()));
add("rows_dot_product", bare_expr_type(vector_type()), bare_expr_type(row_vector_type()), bare_expr_type(row_vector_type()));
add("rows_dot_product", bare_expr_type(vector_type()), bare_expr_type(matrix_type()), bare_expr_type(matrix_type()));
add("rows_dot_self", bare_expr_type(vector_type()), bare_expr_type(vector_type()));
add("rows_dot_self", bare_expr_type(vector_type()), bare_expr_type(row_vector_type()));
add("rows_dot_self", bare_expr_type(vector_type()), bare_expr_type(matrix_type()));
add("scale_matrix_exp_multiply", bare_expr_type(matrix_type()), bare_expr_type(double_type()), bare_expr_type(matrix_type()), bare_expr_type(matrix_type()));
for (size_t i = 0; i < vector_types.size(); ++i) {
  for (size_t j = 0; j < vector_types.size(); ++j) {
    for (size_t k = 0; k < vector_types.size(); ++k) {
      add("scaled_inv_chi_square_ccdf_log", bare_expr_type(double_type()),
          vector_types[i], vector_types[j], vector_types[k]);
      add("scaled_inv_chi_square_cdf", bare_expr_type(double_type()),
          vector_types[i], vector_types[j], vector_types[k]);
      add("scaled_inv_chi_square_cdf_log", bare_expr_type(double_type()),
          vector_types[i], vector_types[j], vector_types[k]);
      add("scaled_inv_chi_square_log", bare_expr_type(double_type()),
          vector_types[i], vector_types[j], vector_types[k]);
      add("scaled_inv_chi_square_lccdf", bare_expr_type(double_type()),
          vector_types[i], vector_types[j], vector_types[k]);
      add("scaled_inv_chi_square_lcdf", bare_expr_type(double_type()),
          vector_types[i], vector_types[j], vector_types[k]);
      add("scaled_inv_chi_square_lpdf", bare_expr_type(double_type()),
          vector_types[i], vector_types[j], vector_types[k]);
    }
  }
 }
for (const auto& t : all_vector_types) {
  for (const auto& u : all_vector_types) {
    add("scaled_inv_chi_square_rng", rng_return_type<double_type>(t, u), t, u);
  }
 }
add("sd", bare_expr_type(double_type()), bare_expr_type(bare_array_type(double_type(), 1)));
add("sd", bare_expr_type(double_type()), bare_expr_type(vector_type()));
add("sd", bare_expr_type(double_type()), bare_expr_type(row_vector_type()));
add("sd", bare_expr_type(double_type()), bare_expr_type(matrix_type()));
add("segment", bare_expr_type(row_vector_type()), bare_expr_type(row_vector_type()), bare_expr_type(int_type()), bare_expr_type(int_type()));
add("segment", bare_expr_type(vector_type()), bare_expr_type(vector_type()), bare_expr_type(int_type()), bare_expr_type(int_type()));
for (size_t i = 0; i < bare_types.size(); ++i) {
  add("segment", bare_expr_type(bare_array_type(bare_types[i], 1)),
      bare_expr_type(bare_array_type(bare_types[i], 1)), bare_expr_type(int_type()), bare_expr_type(int_type()));
  add("segment", bare_expr_type(bare_array_type(bare_types[i], 2)),
      bare_expr_type(bare_array_type(bare_types[i], 2)), bare_expr_type(int_type()), bare_expr_type(int_type()));
  add("segment", bare_expr_type(bare_array_type(bare_types[i], 3)),
      bare_expr_type(bare_array_type(bare_types[i], 3)), bare_expr_type(int_type()), bare_expr_type(int_type()));
 }
add_unary_vectorized("sin");
add("singular_values", bare_expr_type(vector_type()), bare_expr_type(matrix_type()));
add_unary_vectorized("sinh");
// size() is polymorphic over arrays, so start i at 1
for (size_t i = 1; i < 8; ++i) {
  add("size", bare_expr_type(int_type()), bare_expr_type(bare_array_type(bare_array_type(int_type(), i))));
  add("size", bare_expr_type(int_type()), bare_expr_type(bare_array_type(bare_array_type(double_type(), i))));
  add("size", bare_expr_type(int_type()), bare_expr_type(bare_array_type(bare_array_type(vector_type(), i))));
  add("size", bare_expr_type(int_type()), bare_expr_type(bare_array_type(bare_array_type(row_vector_type(), i))));
  add("size", bare_expr_type(int_type()), bare_expr_type(bare_array_type(bare_array_type(matrix_type(), i))));
 }
for (size_t i = 0; i < vector_types.size(); ++i) {
  for (size_t j = 0; j < vector_types.size(); ++j) {
    for (size_t k = 0; k < vector_types.size(); ++k) {
      for (size_t l = 0; l < vector_types.size(); ++l) {
        add("skew_normal_ccdf_log", bare_expr_type(double_type()), vector_types[i],
            vector_types[j], vector_types[k], vector_types[l]);
        add("skew_normal_cdf", bare_expr_type(double_type()), vector_types[i],
            vector_types[j], vector_types[k], vector_types[l]);
        add("skew_normal_cdf_log", bare_expr_type(double_type()), vector_types[i],
            vector_types[j], vector_types[k], vector_types[l]);
        add("skew_normal_log", bare_expr_type(double_type()), vector_types[i],
            vector_types[j], vector_types[k], vector_types[l]);
        add("skew_normal_lccdf", bare_expr_type(double_type()), vector_types[i],
            vector_types[j], vector_types[k], vector_types[l]);
        add("skew_normal_lcdf", bare_expr_type(double_type()), vector_types[i],
            vector_types[j], vector_types[k], vector_types[l]);
        add("skew_normal_lpdf", bare_expr_type(double_type()), vector_types[i],
            vector_types[j], vector_types[k], vector_types[l]);
      }
    }
  }
 }
for (const auto& t : all_vector_types) {
  for (const auto& u : all_vector_types) {
    for (const auto& v : all_vector_types) {
      add("skew_normal_rng", rng_return_type<double_type>(t, u, v), t, u, v);
    }
  }
 }
add("softmax", bare_expr_type(vector_type()), bare_expr_type(vector_type()));
add("sort_asc", bare_expr_type(bare_array_type(int_type(), 1)), bare_expr_type(bare_array_type(int_type(), 1)));
add("sort_asc", bare_expr_type(bare_array_type(double_type(), 1)), bare_expr_type(bare_array_type(double_type(), 1)));
add("sort_asc", bare_expr_type(vector_type()), bare_expr_type(vector_type()));
add("sort_asc", bare_expr_type(row_vector_type()), bare_expr_type(row_vector_type()));
add("sort_desc", bare_expr_type(bare_array_type(int_type(), 1)), bare_expr_type(bare_array_type(int_type(), 1)));
add("sort_desc", bare_expr_type(bare_array_type(double_type(), 1)), bare_expr_type(bare_array_type(double_type(), 1)));
add("sort_desc", bare_expr_type(vector_type()), bare_expr_type(vector_type()));
add("sort_desc", bare_expr_type(row_vector_type()), bare_expr_type(row_vector_type()));
add("sort_indices_asc", bare_expr_type(bare_array_type(int_type(), 1)), bare_expr_type(bare_array_type(int_type(), 1)));
add("sort_indices_asc", bare_expr_type(bare_array_type(int_type(), 1)), bare_expr_type(bare_array_type(double_type(), 1)));
add("sort_indices_asc", bare_expr_type(bare_array_type(int_type(), 1)), bare_expr_type(vector_type()));
add("sort_indices_asc", bare_expr_type(bare_array_type(int_type(), 1)), bare_expr_type(row_vector_type()));
add("sort_indices_desc", bare_expr_type(bare_array_type(int_type(), 1)), bare_expr_type(bare_array_type(int_type(), 1)));
add("sort_indices_desc", bare_expr_type(bare_array_type(int_type(), 1)), bare_expr_type(bare_array_type(double_type(), 1)));
add("sort_indices_desc", bare_expr_type(bare_array_type(int_type(), 1)), bare_expr_type(vector_type()));
add("sort_indices_desc", bare_expr_type(bare_array_type(int_type(), 1)), bare_expr_type(row_vector_type()));
add("squared_distance", bare_expr_type(double_type()), bare_expr_type(double_type()), bare_expr_type(double_type()));
add("squared_distance", bare_expr_type(double_type()), bare_expr_type(vector_type()), bare_expr_type(vector_type()));
add("squared_distance", bare_expr_type(double_type()), bare_expr_type(row_vector_type()), bare_expr_type(row_vector_type()));
add("squared_distance", bare_expr_type(double_type()), bare_expr_type(vector_type()), bare_expr_type(row_vector_type()));
add("squared_distance", bare_expr_type(double_type()), bare_expr_type(row_vector_type()), bare_expr_type(vector_type()));
add_unary_vectorized("sqrt");
add_nullary("sqrt2");
add_unary_vectorized("square");
for (size_t i = 0; i < vector_types.size(); ++i)
{
  add("std_normal_log", bare_expr_type(double_type()), vector_types[i]);
  add("std_normal_lpdf", bare_expr_type(double_type()), vector_types[i]);
}
add_unary("step");
for (size_t i = 0; i < vector_types.size(); ++i) {
  for (size_t j = 0; j < vector_types.size(); ++j) {
    for (size_t k = 0; k < vector_types.size(); ++k) {
      for (size_t l = 0; l < vector_types.size(); ++l) {
        add("student_t_ccdf_log", bare_expr_type(double_type()), vector_types[i],
            vector_types[j], vector_types[k], vector_types[l]);
        add("student_t_cdf", bare_expr_type(double_type()), vector_types[i],
            vector_types[j], vector_types[k], vector_types[l]);
        add("student_t_cdf_log", bare_expr_type(double_type()), vector_types[i],
            vector_types[j], vector_types[k], vector_types[l]);
        add("student_t_log", bare_expr_type(double_type()), vector_types[i],
            vector_types[j], vector_types[k], vector_types[l]);
        add("student_t_lccdf", bare_expr_type(double_type()), vector_types[i],
            vector_types[j], vector_types[k], vector_types[l]);
        add("student_t_lcdf", bare_expr_type(double_type()), vector_types[i],
            vector_types[j], vector_types[k], vector_types[l]);
        add("student_t_lpdf", bare_expr_type(double_type()), vector_types[i],
            vector_types[j], vector_types[k], vector_types[l]);
      }
    }
  }
 }
for (const auto& t : all_vector_types) {
  for (const auto& u : all_vector_types) {
    for (const auto& v : all_vector_types) {
      add("student_t_rng", rng_return_type<double_type>(t, u, v), t, u, v);
    }
  }
 }
add("sub_col", bare_expr_type(vector_type()), bare_expr_type(matrix_type()), bare_expr_type(int_type()), bare_expr_type(int_type()), bare_expr_type(int_type()));
add("sub_row", bare_expr_type(row_vector_type()), bare_expr_type(matrix_type()), bare_expr_type(int_type()), bare_expr_type(int_type()), bare_expr_type(int_type()));
add("subtract", bare_expr_type(vector_type()), bare_expr_type(vector_type()), bare_expr_type(vector_type()));
add("subtract", bare_expr_type(row_vector_type()), bare_expr_type(row_vector_type()), bare_expr_type(row_vector_type()));
add("subtract", bare_expr_type(matrix_type()), bare_expr_type(matrix_type()), bare_expr_type(matrix_type()));
add("subtract", bare_expr_type(vector_type()), bare_expr_type(vector_type()), bare_expr_type(double_type()));
add("subtract", bare_expr_type(row_vector_type()), bare_expr_type(row_vector_type()), bare_expr_type(double_type()));
add("subtract", bare_expr_type(matrix_type()), bare_expr_type(matrix_type()), bare_expr_type(double_type()));
add("subtract", bare_expr_type(vector_type()), bare_expr_type(double_type()), bare_expr_type(vector_type()));
add("subtract", bare_expr_type(row_vector_type()), bare_expr_type(double_type()), bare_expr_type(row_vector_type()));
add("subtract", bare_expr_type(matrix_type()), bare_expr_type(double_type()), bare_expr_type(matrix_type()));
add("sum", bare_expr_type(int_type()), bare_expr_type(bare_array_type(int_type(), 1)));
add("sum", bare_expr_type(double_type()), bare_expr_type(bare_array_type(double_type(), 1)));
add("sum", bare_expr_type(double_type()), bare_expr_type(vector_type()));
add("sum", bare_expr_type(double_type()), bare_expr_type(row_vector_type()));
add("sum", bare_expr_type(double_type()), bare_expr_type(matrix_type()));
add("tail", bare_expr_type(row_vector_type()), bare_expr_type(row_vector_type()), bare_expr_type(int_type()));
add("tail", bare_expr_type(vector_type()), bare_expr_type(vector_type()), bare_expr_type(int_type()));
for (size_t i = 0; i < bare_types.size(); ++i) {
  add("tail", bare_expr_type(bare_array_type(bare_types[i], 1)),
      bare_expr_type(bare_array_type(bare_types[i], 1)), bare_expr_type(int_type()));
  add("tail", bare_expr_type(bare_array_type(bare_types[i], 2)),
      bare_expr_type(bare_array_type(bare_types[i], 2)), bare_expr_type(int_type()));
  add("tail", bare_expr_type(bare_array_type(bare_types[i], 3)),
      bare_expr_type(bare_array_type(bare_types[i], 3)), bare_expr_type(int_type()));
 }
add_unary_vectorized("tan");
add_unary_vectorized("tanh");
add_nullary("target");  // converted to "get_lp" in term_grammar semantics
add("tcrossprod", bare_expr_type(matrix_type()), bare_expr_type(matrix_type()));
add_unary_vectorized("tgamma");
add("to_array_1d", bare_expr_type(bare_array_type(double_type(), 1)), bare_expr_type(matrix_type()));
add("to_array_1d", bare_expr_type(bare_array_type(double_type(), 1)), bare_expr_type(vector_type()));
add("to_array_1d", bare_expr_type(bare_array_type(double_type(), 1)), bare_expr_type(row_vector_type()));
for (size_t i=1; i < 10; i++) {
  add("to_array_1d", bare_expr_type(bare_array_type(double_type(), 1)),
      bare_expr_type(bare_array_type(bare_array_type(double_type(), i))));
  add("to_array_1d", bare_expr_type(bare_array_type(int_type(), 1)), bare_expr_type(bare_array_type(bare_array_type(int_type(), i))));
 }
add("to_array_2d", bare_expr_type(bare_array_type(double_type(), 2)), bare_expr_type(matrix_type()));
add("to_matrix", bare_expr_type(matrix_type()), bare_expr_type(matrix_type()));
add("to_matrix", bare_expr_type(matrix_type()), bare_expr_type(matrix_type()), bare_expr_type(int_type()), bare_expr_type(int_type()));
add("to_matrix", bare_expr_type(matrix_type()), bare_expr_type(matrix_type()), bare_expr_type(int_type()), bare_expr_type(int_type()), bare_expr_type(int_type()));
add("to_matrix", bare_expr_type(matrix_type()), bare_expr_type(vector_type()));
add("to_matrix", bare_expr_type(matrix_type()), bare_expr_type(vector_type()), bare_expr_type(int_type()), bare_expr_type(int_type()));
add("to_matrix", bare_expr_type(matrix_type()), bare_expr_type(vector_type()), bare_expr_type(int_type()), bare_expr_type(int_type()), bare_expr_type(int_type()));
add("to_matrix", bare_expr_type(matrix_type()), bare_expr_type(row_vector_type()));
add("to_matrix", bare_expr_type(matrix_type()), bare_expr_type(row_vector_type()), bare_expr_type(int_type()), bare_expr_type(int_type()));
add("to_matrix", bare_expr_type(matrix_type()), bare_expr_type(row_vector_type()), bare_expr_type(int_type()), bare_expr_type(int_type()), bare_expr_type(int_type()));
add("to_matrix", bare_expr_type(matrix_type()), bare_expr_type(bare_array_type(double_type(), 1)), bare_expr_type(int_type()), bare_expr_type(int_type()));
add("to_matrix", bare_expr_type(matrix_type()), bare_expr_type(bare_array_type(double_type(), 1)), bare_expr_type(int_type()), bare_expr_type(int_type()), bare_expr_type(int_type()));
add("to_matrix", bare_expr_type(matrix_type()), bare_expr_type(bare_array_type(int_type(), 1)), bare_expr_type(int_type()), bare_expr_type(int_type()));
add("to_matrix", bare_expr_type(matrix_type()), bare_expr_type(bare_array_type(int_type(), 1)), bare_expr_type(int_type()), bare_expr_type(int_type()), bare_expr_type(int_type()));
add("to_matrix", bare_expr_type(matrix_type()), bare_expr_type(bare_array_type(double_type(), 2)));
add("to_matrix", bare_expr_type(matrix_type()), bare_expr_type(bare_array_type(int_type(), 2)));
add("to_row_vector", bare_expr_type(row_vector_type()), bare_expr_type(matrix_type()));
add("to_row_vector", bare_expr_type(row_vector_type()), bare_expr_type(vector_type()));
add("to_row_vector", bare_expr_type(row_vector_type()), bare_expr_type(row_vector_type()));
add("to_row_vector", bare_expr_type(row_vector_type()), bare_expr_type(bare_array_type(double_type(), 1)));
add("to_row_vector", bare_expr_type(row_vector_type()), bare_expr_type(bare_array_type(int_type(), 1)));
add("to_vector", bare_expr_type(vector_type()), bare_expr_type(matrix_type()));
add("to_vector", bare_expr_type(vector_type()), bare_expr_type(vector_type()));
add("to_vector", bare_expr_type(vector_type()), bare_expr_type(row_vector_type()));
add("to_vector", bare_expr_type(vector_type()), bare_expr_type(bare_array_type(double_type(), 1)));
add("to_vector", bare_expr_type(vector_type()), bare_expr_type(bare_array_type(int_type(), 1)));
add("trace", bare_expr_type(double_type()), bare_expr_type(matrix_type()));
add("trace_gen_quad_form", bare_expr_type(double_type()), bare_expr_type(matrix_type()), bare_expr_type(matrix_type()), bare_expr_type(matrix_type()));
add("trace_quad_form", bare_expr_type(double_type()), bare_expr_type(matrix_type()), bare_expr_type(vector_type()));
add("trace_quad_form", bare_expr_type(double_type()), bare_expr_type(matrix_type()), bare_expr_type(matrix_type()));
add("transpose", bare_expr_type(row_vector_type()), bare_expr_type(vector_type()));
add("transpose", bare_expr_type(vector_type()), bare_expr_type(row_vector_type()));
add("transpose", bare_expr_type(matrix_type()), bare_expr_type(matrix_type()));
add_unary_vectorized("trunc");
add_unary_vectorized("trigamma");
for (size_t i = 0; i < vector_types.size(); ++i) {
  for (size_t j = 0; j < vector_types.size(); ++j) {
    for (size_t k = 0; k < vector_types.size(); ++k) {
      add("uniform_ccdf_log", bare_expr_type(double_type()),
          vector_types[i], vector_types[j], vector_types[k]);
      add("uniform_cdf", bare_expr_type(double_type()),
          vector_types[i], vector_types[j], vector_types[k]);
      add("uniform_cdf_log", bare_expr_type(double_type()),
          vector_types[i], vector_types[j], vector_types[k]);
      add("uniform_log", bare_expr_type(double_type()),
          vector_types[i], vector_types[j], vector_types[k]);
      add("uniform_lccdf", bare_expr_type(double_type()),
          vector_types[i], vector_types[j], vector_types[k]);
      add("uniform_lcdf", bare_expr_type(double_type()),
          vector_types[i], vector_types[j], vector_types[k]);
      add("uniform_lpdf", bare_expr_type(double_type()),
          vector_types[i], vector_types[j], vector_types[k]);
    }
  }
 }
for (const auto& t : all_vector_types) {
  for (const auto& u : all_vector_types) {
    add("uniform_rng", rng_return_type<double_type>(t, u), t, u);
  }
 }
add("variance", bare_expr_type(double_type()), bare_expr_type(bare_array_type(double_type(), 1)));
add("variance", bare_expr_type(double_type()), bare_expr_type(vector_type()));
add("variance", bare_expr_type(double_type()), bare_expr_type(row_vector_type()));
add("variance", bare_expr_type(double_type()), bare_expr_type(matrix_type()));
for (size_t i = 0; i < vector_types.size(); ++i) {
  for (size_t j = 0; j < vector_types.size(); ++j) {
    for (size_t k = 0; k < vector_types.size(); ++k) {
      add("von_mises_log", bare_expr_type(double_type()),
          vector_types[i], vector_types[j], vector_types[k]);
      add("von_mises_lpdf", bare_expr_type(double_type()),
          vector_types[i], vector_types[j], vector_types[k]);
    }
  }
}
for (const auto& t : all_vector_types) {
  for (const auto& u : all_vector_types) {
    add("von_mises_rng", rng_return_type<double_type>(t, u), t, u);
  }
 }
for (size_t i = 0; i < vector_types.size(); ++i) {
  for (size_t j = 0; j < vector_types.size(); ++j) {
    for (size_t k = 0; k < vector_types.size(); ++k) {
      add("weibull_ccdf_log", bare_expr_type(double_type()),
          vector_types[i], vector_types[j], vector_types[k]);
      add("weibull_cdf", bare_expr_type(double_type()),
          vector_types[i], vector_types[j], vector_types[k]);
      add("weibull_cdf_log", bare_expr_type(double_type()),
          vector_types[i], vector_types[j], vector_types[k]);
      add("weibull_log", bare_expr_type(double_type()),
          vector_types[i], vector_types[j], vector_types[k]);
      add("weibull_lccdf", bare_expr_type(double_type()),
          vector_types[i], vector_types[j], vector_types[k]);
      add("weibull_lcdf", bare_expr_type(double_type()),
          vector_types[i], vector_types[j], vector_types[k]);
      add("weibull_lpdf", bare_expr_type(double_type()),
          vector_types[i], vector_types[j], vector_types[k]);
    }
  }
 }
for (const auto& t : all_vector_types) {
  for (const auto& u : all_vector_types) {
    add("weibull_rng", rng_return_type<double_type>(t, u), t, u);
  }
 }
for (size_t i = 0; i < vector_types.size(); ++i) {
  for (size_t j = 0; j < vector_types.size(); ++j) {
    for (size_t k = 0; k < vector_types.size(); ++k) {
      for (size_t l = 0; l < vector_types.size(); ++l) {
        for (size_t m = 0; m < vector_types.size(); ++m) {
          add("wiener_log", bare_expr_type(double_type()), vector_types[i],
              vector_types[j],vector_types[k], vector_types[l],
              vector_types[m]);
          add("wiener_lpdf", bare_expr_type(double_type()), vector_types[i],
              vector_types[j],vector_types[k], vector_types[l],
              vector_types[m]);
        }
      }
    }
  }
 }
add("wishart_log", bare_expr_type(double_type()), bare_expr_type(matrix_type()), bare_expr_type(double_type()), bare_expr_type(matrix_type()));
add("wishart_lpdf", bare_expr_type(double_type()), bare_expr_type(matrix_type()), bare_expr_type(double_type()), bare_expr_type(matrix_type()));
add("wishart_rng", bare_expr_type(matrix_type()), bare_expr_type(double_type()), bare_expr_type(matrix_type()));<|MERGE_RESOLUTION|>--- conflicted
+++ resolved
@@ -59,19 +59,19 @@
 add_unary_vectorized("atanh");
 for (size_t i = 0; i < int_vector_types.size(); ++i)
   for (size_t j = 0; j < vector_types.size(); ++j) {
-    add("bernoulli_ccdf_log", bare_expr_type(double_type()), int_vector_types[i], 
+    add("bernoulli_ccdf_log", bare_expr_type(double_type()), int_vector_types[i],
 	vector_types[j]);
-    add("bernoulli_cdf", bare_expr_type(double_type()), int_vector_types[i], 
+    add("bernoulli_cdf", bare_expr_type(double_type()), int_vector_types[i],
 	vector_types[j]);
-    add("bernoulli_cdf_log", bare_expr_type(double_type()), int_vector_types[i], 
+    add("bernoulli_cdf_log", bare_expr_type(double_type()), int_vector_types[i],
 	vector_types[j]);
-    add("bernoulli_log", bare_expr_type(double_type()), int_vector_types[i], 
+    add("bernoulli_log", bare_expr_type(double_type()), int_vector_types[i],
 	vector_types[j]);
-    add("bernoulli_lccdf", bare_expr_type(double_type()), int_vector_types[i], 
+    add("bernoulli_lccdf", bare_expr_type(double_type()), int_vector_types[i],
 	vector_types[j]);
-    add("bernoulli_lcdf", bare_expr_type(double_type()), int_vector_types[i], 
+    add("bernoulli_lcdf", bare_expr_type(double_type()), int_vector_types[i],
 	vector_types[j]);
-    add("bernoulli_lpmf", bare_expr_type(double_type()), int_vector_types[i], 
+    add("bernoulli_lpmf", bare_expr_type(double_type()), int_vector_types[i],
 	vector_types[j]);
   }
 for (const auto& t : all_vector_types) {
@@ -82,9 +82,9 @@
  }
 for (size_t i = 0; i < int_vector_types.size(); ++i)
   for (size_t j = 0; j < vector_types.size(); ++j) {
-    add("bernoulli_logit_log", bare_expr_type(double_type()), int_vector_types[i], 
+    add("bernoulli_logit_log", bare_expr_type(double_type()), int_vector_types[i],
 	vector_types[j]);
-    add("bernoulli_logit_lpmf", bare_expr_type(double_type()), int_vector_types[i], 
+    add("bernoulli_logit_lpmf", bare_expr_type(double_type()), int_vector_types[i],
 	vector_types[j]);
   }
 add("bernoulli_logit_glm_lpmf",
@@ -158,16 +158,15 @@
     add("beta_rng", rng_return_type<double_type>(t, u), t, u);
   }
  }
-<<<<<<< HEAD
 for (const auto& t : vector_types) {
   for (const auto& u : vector_types) {
     for (const auto& v : all_vector_types) {
-      add("beta_proportion_ccdf_log", expr_type(double_type()), t, u, v);
-      add("beta_proportion_cdf_log", expr_type(double_type()), t, u, v);
-      add("beta_proportion_log", expr_type(double_type()), t, u, v);
-      add("beta_proportion_lccdf", expr_type(double_type()), t, u, v);
-      add("beta_proportion_lcdf", expr_type(double_type()), t, u, v);
-      add("beta_proportion_lpdf", expr_type(double_type()), t, u, v);
+      add("beta_proportion_ccdf_log", bare_expr_type(double_type()), t, u, v);
+      add("beta_proportion_cdf_log", bare_expr_type(double_type()), t, u, v);
+      add("beta_proportion_log", bare_expr_type(double_type()), t, u, v);
+      add("beta_proportion_lccdf", bare_expr_type(double_type()), t, u, v);
+      add("beta_proportion_lcdf", bare_expr_type(double_type()), t, u, v);
+      add("beta_proportion_lpdf", bare_expr_type(double_type()), t, u, v);
     }
   }
  }
@@ -176,26 +175,23 @@
     add("beta_proportion_rng", rng_return_type<double_type>(t, u), t, u);
   }
  }
-add("binary_log_loss", expr_type(double_type()), expr_type(int_type()), expr_type(double_type()));
-=======
 add("binary_log_loss", bare_expr_type(double_type()), bare_expr_type(int_type()), bare_expr_type(double_type()));
->>>>>>> 8aaac5d8
 for (size_t i = 0; i < int_vector_types.size(); ++i) {
   for (size_t j = 0; j < int_vector_types.size(); ++j) {
     for (size_t k = 0; k < vector_types.size(); ++k) {
-      add("binomial_ccdf_log", bare_expr_type(double_type()), 
+      add("binomial_ccdf_log", bare_expr_type(double_type()),
           int_vector_types[i], int_vector_types[j], vector_types[k]);
-      add("binomial_cdf", bare_expr_type(double_type()), 
+      add("binomial_cdf", bare_expr_type(double_type()),
           int_vector_types[i], int_vector_types[j], vector_types[k]);
-      add("binomial_cdf_log", bare_expr_type(double_type()), 
+      add("binomial_cdf_log", bare_expr_type(double_type()),
           int_vector_types[i], int_vector_types[j], vector_types[k]);
-      add("binomial_log", bare_expr_type(double_type()), 
+      add("binomial_log", bare_expr_type(double_type()),
           int_vector_types[i], int_vector_types[j], vector_types[k]);
-      add("binomial_lccdf", bare_expr_type(double_type()), 
+      add("binomial_lccdf", bare_expr_type(double_type()),
           int_vector_types[i], int_vector_types[j], vector_types[k]);
-      add("binomial_lcdf", bare_expr_type(double_type()), 
+      add("binomial_lcdf", bare_expr_type(double_type()),
           int_vector_types[i], int_vector_types[j], vector_types[k]);
-      add("binomial_lpmf", bare_expr_type(double_type()), 
+      add("binomial_lpmf", bare_expr_type(double_type()),
           int_vector_types[i], int_vector_types[j], vector_types[k]);
     }
   }
@@ -209,9 +205,9 @@
 for (size_t i = 0; i < int_vector_types.size(); ++i) {
   for (size_t j = 0; j < int_vector_types.size(); ++j) {
     for (size_t k = 0; k < vector_types.size(); ++k) {
-      add("binomial_logit_log", bare_expr_type(double_type()), 
+      add("binomial_logit_log", bare_expr_type(double_type()),
           int_vector_types[i], int_vector_types[j], vector_types[k]);
-      add("binomial_logit_lpmf", bare_expr_type(double_type()), 
+      add("binomial_logit_lpmf", bare_expr_type(double_type()),
           int_vector_types[i], int_vector_types[j], vector_types[k]);
     }
   }
