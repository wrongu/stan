--- conflicted
+++ resolved
@@ -74,15 +74,10 @@
     add("bernoulli_lpmf", bare_expr_type(double_type()), int_vector_types[i], 
 	vector_types[j]);
   }
-<<<<<<< HEAD
-add("bernoulli_rng", bare_expr_type(int_type()), bare_expr_type(double_type()));
+for (const auto& t : all_vector_types) {
+  add("bernoulli_rng", rng_return_type<int_type>(t), t);
+ }
 add("bernoulli_logit_rng", bare_expr_type(int_type()), bare_expr_type(double_type()));
-=======
-for (const auto& t : all_vector_types) {
-  add("bernoulli_rng", rng_return_type<int_type>(t), t);
- }
-add("bernoulli_logit_rng", expr_type(int_type()), expr_type(double_type()));
->>>>>>> 2a3f740a
 for (size_t i = 0; i < int_vector_types.size(); ++i)
   for (size_t j = 0; j < vector_types.size(); ++j) {
     add("bernoulli_logit_log", bare_expr_type(double_type()), int_vector_types[i], 
@@ -117,9 +112,6 @@
             int_vector_types[i], int_vector_types[j],
 	    vector_types[k], vector_types[l]);
       }
-<<<<<<< HEAD
-add("beta_binomial_rng", bare_expr_type(int_type()), bare_expr_type(int_type()), bare_expr_type(double_type()), bare_expr_type(double_type()));
-=======
 for (const auto& t : int_vector_types) {
   for (const auto& u : all_vector_types) {
     for (const auto& v : all_vector_types) {
@@ -127,7 +119,6 @@
     }
   }
  }
->>>>>>> 2a3f740a
 for (size_t i = 0; i < vector_types.size(); ++i) {
   for (size_t j = 0; j < vector_types.size(); ++j) {
     for (size_t k = 0; k < vector_types.size(); ++k) {
@@ -173,17 +164,12 @@
           int_vector_types[i], int_vector_types[j], vector_types[k]);
     }
   }
-<<<<<<< HEAD
- }
-add("binomial_rng", bare_expr_type(int_type()), bare_expr_type(int_type()), bare_expr_type(double_type()));
-=======
 }
 for (const auto& t : int_vector_types) {
   for (const auto& u : all_vector_types) {
     add("binomial_rng", rng_return_type<int_type>(t, u), t, u);
   }
  }
->>>>>>> 2a3f740a
 add_binary("binomial_coefficient_log");
 for (size_t i = 0; i < int_vector_types.size(); ++i) {
   for (size_t j = 0; j < int_vector_types.size(); ++j) {
@@ -791,10 +777,15 @@
     }
   }
 }
-<<<<<<< HEAD
-add("multi_normal_rng", bare_expr_type(vector_type()), bare_expr_type(vector_type()), bare_expr_type(matrix_type()));
-add("multi_normal_cholesky_rng", bare_expr_type(vector_type()), bare_expr_type(vector_type()), bare_expr_type(matrix_type()));
-add("multi_student_t_rng", bare_expr_type(vector_type()), bare_expr_type(double_type()), bare_expr_type(vector_type()), bare_expr_type(matrix_type()));
+for (const auto& t : all_vector_types) {
+  add("multi_normal_rng", rng_return_type<double_type>(t), t, bare_expr_type(matrix_type()));
+ }
+for (const auto& t : all_vector_types) {
+  add("multi_normal_cholesky_rng", rng_return_type<double_type>(t), t, bare_expr_type(matrix_type()));
+ }
+for (const auto& t : all_vector_types) {
+  add("multi_student_t_rng", rng_return_type<double_type>(t), bare_expr_type(double_type()), t, bare_expr_type(matrix_type()));
+ }
 add("multinomial_log", bare_expr_type(double_type()), bare_expr_type(bare_array_type(int_type(), 1)), bare_expr_type(vector_type()));
 add("multinomial_lpmf", bare_expr_type(double_type()), bare_expr_type(bare_array_type(int_type(), 1)), bare_expr_type(vector_type()));
 add("multinomial_rng", bare_expr_type(bare_array_type(int_type(), 1)), bare_expr_type(vector_type()), bare_expr_type(int_type()));
@@ -810,32 +801,6 @@
 add("multiply", bare_expr_type(vector_type()), bare_expr_type(double_type()), bare_expr_type(vector_type()));
 add("multiply", bare_expr_type(row_vector_type()), bare_expr_type(double_type()), bare_expr_type(row_vector_type()));
 add("multiply", bare_expr_type(matrix_type()), bare_expr_type(double_type()), bare_expr_type(matrix_type()));
-=======
-for (const auto& t : all_vector_types) {
-  add("multi_normal_rng", rng_return_type<double_type>(t), t, expr_type(matrix_type()));
- }
-for (const auto& t : all_vector_types) {
-  add("multi_normal_cholesky_rng", rng_return_type<double_type>(t), t, expr_type(matrix_type()));
- }
-for (const auto& t : all_vector_types) {
-  add("multi_student_t_rng", rng_return_type<double_type>(t), expr_type(double_type()), t, expr_type(matrix_type()));
- }
-add("multinomial_log", expr_type(double_type()), expr_type(int_type(), 1U), expr_type(vector_type()));
-add("multinomial_lpmf", expr_type(double_type()), expr_type(int_type(), 1U), expr_type(vector_type()));
-add("multinomial_rng", expr_type(int_type(), 1U), expr_type(vector_type()), expr_type(int_type()));
-add("multiply", expr_type(double_type()), expr_type(double_type()), expr_type(double_type()));
-add("multiply", expr_type(vector_type()), expr_type(vector_type()), expr_type(double_type()));
-add("multiply", expr_type(row_vector_type()), expr_type(row_vector_type()), expr_type(double_type()));
-add("multiply", expr_type(matrix_type()), expr_type(matrix_type()), expr_type(double_type()));
-add("multiply", expr_type(double_type()), expr_type(row_vector_type()), expr_type(vector_type()));
-add("multiply", expr_type(matrix_type()), expr_type(vector_type()), expr_type(row_vector_type()));
-add("multiply", expr_type(vector_type()), expr_type(matrix_type()), expr_type(vector_type()));
-add("multiply", expr_type(row_vector_type()), expr_type(row_vector_type()), expr_type(matrix_type()));
-add("multiply", expr_type(matrix_type()), expr_type(matrix_type()), expr_type(matrix_type()));
-add("multiply", expr_type(vector_type()), expr_type(double_type()), expr_type(vector_type()));
-add("multiply", expr_type(row_vector_type()), expr_type(double_type()), expr_type(row_vector_type()));
-add("multiply", expr_type(matrix_type()), expr_type(double_type()), expr_type(matrix_type()));
->>>>>>> 2a3f740a
 add_binary("multiply_log");
 add("multiply_lower_tri_self_transpose", bare_expr_type(matrix_type()), bare_expr_type(matrix_type()));
 for (size_t i = 0; i < int_vector_types.size(); ++i) {
@@ -877,12 +842,6 @@
           int_vector_types[i], vector_types[j], vector_types[k]);
     }
   }
-<<<<<<< HEAD
- }
-add("neg_binomial_rng", bare_expr_type(int_type()), bare_expr_type(double_type()), bare_expr_type(double_type()));
-add("neg_binomial_2_rng", bare_expr_type(int_type()), bare_expr_type(double_type()), bare_expr_type(double_type()));
-add("neg_binomial_2_log_rng", bare_expr_type(int_type()), bare_expr_type(double_type()), bare_expr_type(double_type()));
-=======
 }
 for (const auto& t : all_vector_types) {
   for (const auto& u : all_vector_types) {
@@ -899,7 +858,6 @@
     add("neg_binomial_2_log_rng", rng_return_type<int_type>(t, u), t, u);
   }
  }
->>>>>>> 2a3f740a
 add_nullary("negative_infinity");
 for (size_t i = 0; i < vector_types.size(); ++i) {
   for (size_t j = 0; j < vector_types.size(); ++j) {
@@ -1055,15 +1013,10 @@
     add("poisson_lpmf", bare_expr_type(double_type()), int_vector_types[i],
         vector_types[j]);
   }
-<<<<<<< HEAD
- }
-add("poisson_rng", bare_expr_type(int_type()), bare_expr_type(double_type()));
-=======
 }
 for (const auto& t : all_vector_types) {
   add("poisson_rng", rng_return_type<int_type>(t), t);
  }
->>>>>>> 2a3f740a
 for (size_t i = 0; i < int_vector_types.size(); ++i) {
   for (size_t j = 0; j < vector_types.size(); ++j) {
     add("poisson_log_log", bare_expr_type(double_type()), int_vector_types[i],
@@ -1071,15 +1024,10 @@
     add("poisson_log_lpmf", bare_expr_type(double_type()), int_vector_types[i],
         vector_types[j]);
   }
-<<<<<<< HEAD
- }
-add("poisson_log_rng", bare_expr_type(int_type()), bare_expr_type(double_type()));
-=======
 }
 for (const auto& t : all_vector_types) {
   add("poisson_log_rng", rng_return_type<int_type>(t), t);
  }
->>>>>>> 2a3f740a
 add_nullary("positive_infinity");
 add_binary("pow");
 add("prod", bare_expr_type(int_type()), bare_expr_type(bare_array_type(int_type(), 1)));
@@ -1383,45 +1331,31 @@
           vector_types[i], vector_types[j], vector_types[k]);
     }
   }
-<<<<<<< HEAD
- }
-add_binary("uniform_rng");
+ }
+for (const auto& t : all_vector_types) {
+  for (const auto& u : all_vector_types) {
+    add("uniform_rng", rng_return_type<double_type>(t, u), t, u);
+  }
+ }
 add("variance", bare_expr_type(double_type()), bare_expr_type(bare_array_type(double_type(), 1)));
 add("variance", bare_expr_type(double_type()), bare_expr_type(vector_type()));
 add("variance", bare_expr_type(double_type()), bare_expr_type(row_vector_type()));
 add("variance", bare_expr_type(double_type()), bare_expr_type(matrix_type()));
-=======
+for (size_t i = 0; i < vector_types.size(); ++i) {
+  for (size_t j = 0; j < vector_types.size(); ++j) {
+    for (size_t k = 0; k < vector_types.size(); ++k) {
+      add("von_mises_log", bare_expr_type(double_type()),
+          vector_types[i], vector_types[j], vector_types[k]);
+      add("von_mises_lpdf", bare_expr_type(double_type()),
+          vector_types[i], vector_types[j], vector_types[k]);
+    }
+  }
 }
 for (const auto& t : all_vector_types) {
   for (const auto& u : all_vector_types) {
-    add("uniform_rng", rng_return_type<double_type>(t, u), t, u);
-  }
- }
-add("variance", expr_type(double_type()), expr_type(double_type(), 1));
-add("variance", expr_type(double_type()), expr_type(vector_type()));
-add("variance", expr_type(double_type()), expr_type(row_vector_type()));
-add("variance", expr_type(double_type()), expr_type(matrix_type()));
->>>>>>> 2a3f740a
-for (size_t i = 0; i < vector_types.size(); ++i) {
-  for (size_t j = 0; j < vector_types.size(); ++j) {
-    for (size_t k = 0; k < vector_types.size(); ++k) {
-      add("von_mises_log", bare_expr_type(double_type()),
-          vector_types[i], vector_types[j], vector_types[k]);
-      add("von_mises_lpdf", bare_expr_type(double_type()),
-          vector_types[i], vector_types[j], vector_types[k]);
-    }
-  }
-<<<<<<< HEAD
- }
-add_binary("von_mises_rng");
-=======
-}
-for (const auto& t : all_vector_types) {
-  for (const auto& u : all_vector_types) {
     add("von_mises_rng", rng_return_type<double_type>(t, u), t, u);
   }
  }
->>>>>>> 2a3f740a
 for (size_t i = 0; i < vector_types.size(); ++i) {
   for (size_t j = 0; j < vector_types.size(); ++j) {
     for (size_t k = 0; k < vector_types.size(); ++k) {
