#ifndef STAN_LANG_AST_FUN_IS_NIL_VIS_DEF_HPP
#define STAN_LANG_AST_FUN_IS_NIL_VIS_DEF_HPP

#include <stan/lang/ast.hpp>

namespace stan {
  namespace lang {

    bool is_nil_vis::operator()(const nil& /*x*/) const {
      return true;
    }

    bool is_nil_vis::operator()(const int_literal& /*x*/) const {
      return false;
    }

    bool is_nil_vis::operator()(const double_literal& /* x */) const {
      return false;
    }

    bool is_nil_vis::operator()(const array_expr& /* x */) const {
      return false;
    }

    bool is_nil_vis::operator()(const matrix_expr& /* x */) const {
      return false;
    }

    bool is_nil_vis::operator()(const row_vector_expr& /* x */) const {
      return false;
    }

    bool is_nil_vis::operator()(const variable& /* x */) const {
      return false;
    }

<<<<<<< HEAD
    bool is_nil_vis::operator()(const integrate_1d& /* x */) const {
=======
    bool is_nil_vis::operator()(const fun& /* x */) const {
>>>>>>> 8aaac5d8
      return false;
    }

    bool is_nil_vis::operator()(const integrate_ode& /* x */) const {
      return false;
    }

    bool is_nil_vis::operator()(const integrate_ode_control& /* x */) const {
      return false;
    }

    bool is_nil_vis::operator()(const algebra_solver& /* x */) const {
      return false;
    }

    bool is_nil_vis::operator()(const algebra_solver_control& /* x */) const {
      return false;
    }

    bool is_nil_vis::operator()(const map_rect& /* x */) const {
      return false;
    }

    bool is_nil_vis::operator()(const index_op& /* x */) const {
      return false;
    }

    bool is_nil_vis::operator()(const index_op_sliced& /* x */) const {
      return false;
    }

    bool is_nil_vis::operator()(const conditional_op& /* x */) const {
      return false;
    }

    bool is_nil_vis::operator()(const binary_op& /* x */) const {
      return false;
    }

    bool is_nil_vis::operator()(const unary_op& /* x */) const {
      return false;
    }

  }
}
#endif<|MERGE_RESOLUTION|>--- conflicted
+++ resolved
@@ -34,11 +34,11 @@
       return false;
     }
 
-<<<<<<< HEAD
     bool is_nil_vis::operator()(const integrate_1d& /* x */) const {
-=======
+      return false;
+    }
+
     bool is_nil_vis::operator()(const fun& /* x */) const {
->>>>>>> 8aaac5d8
       return false;
     }
 
