--- conflicted
+++ resolved
@@ -305,14 +305,9 @@
                    const cons_index_list<index_min, nil_index_list>& idxs,
                    const char* name = "ANON", int depth = 0) {
   const auto row_size = x.rows() - (idxs.head_.min_ - 1);
-<<<<<<< HEAD
-  math::check_range("matrix[min] indexing", name, x.rows(), row_size);
-  return x.bottomRows(row_size);
-=======
   math::check_range("matrix[min] row indexing", name, x.rows(),
                     idxs.head_.min_);
-  return x.bottomRows(row_size).eval();
->>>>>>> fdf7441a
+  return x.bottomRows(row_size);
 }
 
 /**
