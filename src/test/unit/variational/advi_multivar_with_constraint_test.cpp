--- conflicted
+++ resolved
@@ -37,10 +37,6 @@
                                                   base_rng,
                                                   n_monte_carlo_grad,
                                                   n_monte_carlo_elbo,
-<<<<<<< HEAD
-                                                  base_rng,
-=======
->>>>>>> 75a29dcc
                                                   100,
                                                   1,
                                                   &output,
@@ -103,10 +99,6 @@
                                                   base_rng,
                                                   n_monte_carlo_grad,
                                                   n_monte_carlo_elbo,
-<<<<<<< HEAD
-                                                  base_rng,
-=======
->>>>>>> 75a29dcc
                                                   100,
                                                   1,
                                                   &output,
