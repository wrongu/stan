--- conflicted
+++ resolved
@@ -2,12 +2,10 @@
 #include <stan/services/io/write_iteration.hpp>
 #include <gtest/gtest.h>
 #include <test/test-models/good/services/test_lp.hpp>
-<<<<<<< HEAD
-=======
+
 #include <sstream>
 #include <boost/random/additive_combine.hpp>
 #include <test/unit/util.hpp>
->>>>>>> 8cc7c697
 
 typedef test_lp_model_namespace::test_lp_model Model;
 typedef boost::ecuyer1988 rng_t;
@@ -19,16 +17,16 @@
     std::fstream empty_data_stream(std::string("").c_str());
     stan::io::dump empty_data_context(empty_data_stream);
     empty_data_stream.close();
-    
+
     model_output.str("");
     model_ptr = new Model(empty_data_context, &model_output);
     base_rng.seed(123456);
   }
-  
+
   void TearDown() {
     delete model_ptr;
   }
-  
+
   rng_t base_rng;
   Model* model_ptr;
   std::stringstream model_output;
@@ -45,18 +43,9 @@
   cont_vector.push_back(0);
   cont_vector.push_back(0);
 
-<<<<<<< HEAD
   stan::services::io::write_iteration(writer, model, base_rng,
-                            lp, cont_vector, disc_vector);
+                                      lp, cont_vector, disc_vector);
   EXPECT_EQ("1,0,0,1,1,2713\n", writer.contents())
-=======
-  std::stringstream out;
-  stan::services::io::write_iteration(stream, model, base_rng,
-                                      lp, cont_vector, disc_vector,
-                                      &out);
-  EXPECT_EQ("", out.str());
-  EXPECT_EQ("1,0,0,1,1,2713\n", stream.str())
->>>>>>> 8cc7c697
     << "the output should be (1,  0,       0,    exp(0),    exp(0), 2713) \n"
     << "                     (lp, y[1], y[2], exp(y[1]), exp(y[2]),  xgq)";
 
@@ -65,7 +54,7 @@
 
 TEST_F(StanUi, write_iteration_no_stream) {
   stan::test::capture_std_streams();
-  
+
   std::stringstream stream;
   Model model = *model_ptr;
   double lp;
