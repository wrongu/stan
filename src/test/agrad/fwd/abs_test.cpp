#include <limits>
#include <boost/math/special_functions/fpclassify.hpp>
#include <gtest/gtest.h>
#include <stan/agrad/fvar.hpp>
#include <stan/agrad/var.hpp>
#include <test/agrad/util.hpp>

TEST(AgradFwdAbs,Fvar) {
  using stan::agrad::fvar;
  using std::abs;
  using std::isnan;

<<<<<<< HEAD
  fvar<int> x(2.0,1.0);
  fvar<int> y(-3.0,2.0);
=======
  fvar<double> x(2);
  fvar<double> y(-3);
  x.d_ = 1.0;
  y.d_ = 2.0;
>>>>>>> 3e4ec16f

  fvar<double> a = abs(x);
  EXPECT_FLOAT_EQ(abs(2), a.val_);
  EXPECT_FLOAT_EQ(1.0, a.d_);

  fvar<double> b = abs(-x);
  EXPECT_FLOAT_EQ(abs(-2), b.val_);
  EXPECT_FLOAT_EQ(1.0, b.d_);

  fvar<double> c = abs(y);
  EXPECT_FLOAT_EQ(abs(-3), c.val_);
  EXPECT_FLOAT_EQ(-2.0, c.d_);

  fvar<double> d = abs(2 * x);
  EXPECT_FLOAT_EQ(abs(2 * 2), d.val_);
  EXPECT_FLOAT_EQ(2 * 1.0, d.d_);

  fvar<double> e = abs(y + 4);
  EXPECT_FLOAT_EQ(abs(-3 + 4), e.val_);
  EXPECT_FLOAT_EQ(2.0, e.d_);

  fvar<double> f = abs(x - 2);
  EXPECT_FLOAT_EQ(abs(2 - 2), f.val_);
<<<<<<< HEAD
  isnan(f.d_);
}
TEST(AgradFwdAbs,FvarVar_1stDeriv) {
  using stan::agrad::fvar;
  using stan::agrad::var;
  using std::abs;

  fvar<var> x(2.0,1.0);
  fvar<var> a = abs(x);

  EXPECT_FLOAT_EQ(2.0, a.val_.val());
  EXPECT_FLOAT_EQ(1.0, a.d_.val());

  AVEC y = createAVEC(x.val_);
  VEC g;
  a.val_.grad(y,g);
  EXPECT_FLOAT_EQ(1.0, g[0]);
}
TEST(AgradFwdAbs,FvarVar_2ndDeriv) {
  using stan::agrad::fvar;
  using stan::agrad::var;
  using std::abs;

  fvar<var> x(2.0,1.0);
  fvar<var> a = abs(x);

  AVEC z = createAVEC(x.val_);
  VEC h;
  a.d_.grad(z,h);
  EXPECT_FLOAT_EQ(0.0, h[0]);
}
TEST(AgradFwdAbs,FvarFvarDouble) {
  using stan::agrad::fvar;
  using std::abs;

  fvar<fvar<double> > x;
  x.val_.val_ = 4.0;
  x.val_.d_ = 1.0;

  fvar<fvar<double> > a = abs(x);

  EXPECT_FLOAT_EQ(4.0, a.val_.val_);
  EXPECT_FLOAT_EQ(1.0, a.val_.d_);
  EXPECT_FLOAT_EQ(0.0, a.d_.val_);
  EXPECT_FLOAT_EQ(0.0, a.d_.d_);
}
TEST(AgradFwdAbs,FvarFvarVar_1stDeriv) {
  using stan::agrad::fvar;
  using stan::agrad::var;
  using std::abs;

  fvar<fvar<var> > y;
  y.val_ = fvar<var>(4.0,1.0);

  fvar<fvar<var> > b = abs(y);

  EXPECT_FLOAT_EQ(4.0, b.val_.val_.val());
  EXPECT_FLOAT_EQ(1.0, b.val_.d_.val());
  EXPECT_FLOAT_EQ(0.0, b.d_.val_.val());
  EXPECT_FLOAT_EQ(0.0, b.d_.d_.val());

  AVEC z = createAVEC(y.val_.val_);
  VEC h;
  b.val_.val_.grad(z,h);
  EXPECT_FLOAT_EQ(1.0, h[0]);
}
TEST(AgradFwdAbs,FvarFvarVar_2ndDeriv) {
  using stan::agrad::fvar;
  using stan::agrad::var;
  using std::abs;

  fvar<fvar<var> > y;
  y.val_ = fvar<var>(4.0,1.0);

  fvar<fvar<var> > b = abs(y);

  AVEC z = createAVEC(y.val_.val_);
  VEC h;
  b.val_.d_.grad(z,h);
  EXPECT_FLOAT_EQ(0.0, h[0]);
}
TEST(AgradFwdAbs,FvarFvarVar_3rdDeriv) {
  using stan::agrad::fvar;
  using stan::agrad::var;
  using std::abs;

  fvar<fvar<var> > y;
  y.val_ = fvar<var>(4.0,1.0);

  fvar<fvar<var> > b = abs(y);

  AVEC z = createAVEC(y.val_.val_);
  VEC h;
  b.d_.d_.grad(z,h);
  EXPECT_FLOAT_EQ(0.0, h[0]);
}
=======
  EXPECT_FLOAT_EQ(0, f.d_);

  fvar<double> z = std::numeric_limits<double>::quiet_NaN();
  fvar<double> g = abs(z);
  EXPECT_TRUE(boost::math::isnan(g.val_));
  EXPECT_TRUE(boost::math::isnan(g.d_));

  fvar<double> w = 0;
  fvar<double> h = abs(w);
  EXPECT_FLOAT_EQ(0.0, h.val_);
  EXPECT_FLOAT_EQ(0.0, h.d_);
}

>>>>>>> 3e4ec16f
<|MERGE_RESOLUTION|>--- conflicted
+++ resolved
@@ -10,15 +10,10 @@
   using std::abs;
   using std::isnan;
 
-<<<<<<< HEAD
-  fvar<int> x(2.0,1.0);
-  fvar<int> y(-3.0,2.0);
-=======
   fvar<double> x(2);
   fvar<double> y(-3);
   x.d_ = 1.0;
   y.d_ = 2.0;
->>>>>>> 3e4ec16f
 
   fvar<double> a = abs(x);
   EXPECT_FLOAT_EQ(abs(2), a.val_);
@@ -42,8 +37,17 @@
 
   fvar<double> f = abs(x - 2);
   EXPECT_FLOAT_EQ(abs(2 - 2), f.val_);
-<<<<<<< HEAD
-  isnan(f.d_);
+  EXPECT_FLOAT_EQ(0, f.d_);
+
+  fvar<double> z = std::numeric_limits<double>::quiet_NaN();
+  fvar<double> g = abs(z);
+  EXPECT_TRUE(boost::math::isnan(g.val_));
+  EXPECT_TRUE(boost::math::isnan(g.d_));
+
+  fvar<double> w = 0;
+  fvar<double> h = abs(w);
+  EXPECT_FLOAT_EQ(0.0, h.val_);
+  EXPECT_FLOAT_EQ(0.0, h.d_);
 }
 TEST(AgradFwdAbs,FvarVar_1stDeriv) {
   using stan::agrad::fvar;
@@ -138,19 +142,4 @@
   VEC h;
   b.d_.d_.grad(z,h);
   EXPECT_FLOAT_EQ(0.0, h[0]);
-}
-=======
-  EXPECT_FLOAT_EQ(0, f.d_);
-
-  fvar<double> z = std::numeric_limits<double>::quiet_NaN();
-  fvar<double> g = abs(z);
-  EXPECT_TRUE(boost::math::isnan(g.val_));
-  EXPECT_TRUE(boost::math::isnan(g.d_));
-
-  fvar<double> w = 0;
-  fvar<double> h = abs(w);
-  EXPECT_FLOAT_EQ(0.0, h.val_);
-  EXPECT_FLOAT_EQ(0.0, h.d_);
-}
-
->>>>>>> 3e4ec16f
+}